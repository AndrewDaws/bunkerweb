--- conflicted
+++ resolved
@@ -157,17 +157,7 @@
 if TEST_TYPE == "dev":
     driver_func = partial(
         webdriver.Firefox,
-<<<<<<< HEAD
-        service=Service(
-            Service(
-                executable_path="./geckodriver"
-                if "geckodriver" in listdir(Path.cwd())
-                else "/usr/local/bin/geckodriver"
-            )
-        ),
-=======
         service=Service(Service(executable_path="./geckodriver" if "geckodriver" in listdir(Path.cwd()) else "/usr/local/bin/geckodriver")),
->>>>>>> 8f456722
         options=firefox_options,
     )
 
@@ -322,8 +312,8 @@
         if TEST_TYPE == "linux":
             retries = 0
             while (
-                not b"BunkerWeb is ready"
-                in run(
+                b"BunkerWeb is ready"
+                not in run(
                     ["sudo", "tail", "-n", "1", "/var/log/bunkerweb/error.log"],
                     stdout=PIPE,
                     check=True,
@@ -438,13 +428,8 @@
         if TEST_TYPE == "linux":
             retries = 0
             while (
-<<<<<<< HEAD
-                not b"BunkerWeb is ready"
-                in run(
-=======
                 b"BunkerWeb is ready"
                 not in run(
->>>>>>> 8f456722
                     ["sudo", "tail", "-n", "1", "/var/log/bunkerweb/error.log"],
                     stdout=PIPE,
                     check=True,
@@ -607,13 +592,8 @@
         if TEST_TYPE == "linux":
             retries = 0
             while (
-<<<<<<< HEAD
-                not b"BunkerWeb is ready"
-                in run(
-=======
                 b"BunkerWeb is ready"
                 not in run(
->>>>>>> 8f456722
                     ["sudo", "tail", "-n", "1", "/var/log/bunkerweb/error.log"],
                     stdout=PIPE,
                     check=True,
@@ -673,25 +653,11 @@
         if TEST_TYPE == "docker":
             assert_button_click(driver, "//button[@data-tab-handler='reverseproxy']")
 
-<<<<<<< HEAD
-            assert_button_click(
-                driver, safe_get_element(driver, By.ID, "USE_REVERSE_PROXY")
-            )
-
-            assert_button_click(
-                driver, "//button[@data-services-multiple-add='reverse-proxy']"
-            )
-
-            safe_get_element(driver, By.ID, "REVERSE_PROXY_HOST").send_keys(
-                "http://app1:8080"
-            )
-=======
             assert_button_click(driver, safe_get_element(driver, By.ID, "USE_REVERSE_PROXY"))
 
             assert_button_click(driver, "//button[@data-services-multiple-add='reverse-proxy']")
 
             safe_get_element(driver, By.ID, "REVERSE_PROXY_HOST").send_keys("http://app1:8080")
->>>>>>> 8f456722
             safe_get_element(driver, By.ID, "REVERSE_PROXY_URL").send_keys("/")
 
         access_page(
@@ -705,13 +671,8 @@
         if TEST_TYPE == "linux":
             retries = 0
             while (
-<<<<<<< HEAD
-                not b"BunkerWeb is ready"
-                in run(
-=======
                 b"BunkerWeb is ready"
                 not in run(
->>>>>>> 8f456722
                     ["sudo", "tail", "-n", "1", "/var/log/bunkerweb/error.log"],
                     stdout=PIPE,
                     check=True,
@@ -827,13 +788,8 @@
         if TEST_TYPE == "linux":
             retries = 0
             while (
-<<<<<<< HEAD
-                not b"BunkerWeb is ready"
-                in run(
-=======
                 b"BunkerWeb is ready"
                 not in run(
->>>>>>> 8f456722
                     ["sudo", "tail", "-n", "1", "/var/log/bunkerweb/error.log"],
                     stdout=PIPE,
                     check=True,
@@ -915,13 +871,8 @@
         if TEST_TYPE == "linux":
             retries = 0
             while (
-<<<<<<< HEAD
-                not b"BunkerWeb is ready"
-                in run(
-=======
                 b"BunkerWeb is ready"
                 not in run(
->>>>>>> 8f456722
                     ["sudo", "tail", "-n", "1", "/var/log/bunkerweb/error.log"],
                     stdout=PIPE,
                     check=True,
@@ -980,13 +931,8 @@
         if TEST_TYPE == "linux":
             retries = 0
             while (
-<<<<<<< HEAD
-                not b"BunkerWeb is ready"
-                in run(
-=======
                 b"BunkerWeb is ready"
                 not in run(
->>>>>>> 8f456722
                     ["sudo", "tail", "-n", "1", "/var/log/bunkerweb/error.log"],
                     stdout=PIPE,
                     check=True,
@@ -1065,13 +1011,8 @@
         if TEST_TYPE == "linux":
             retries = 0
             while (
-<<<<<<< HEAD
-                not b"BunkerWeb is ready"
-                in run(
-=======
                 b"BunkerWeb is ready"
                 not in run(
->>>>>>> 8f456722
                     ["sudo", "tail", "-n", "1", "/var/log/bunkerweb/error.log"],
                     stdout=PIPE,
                     check=True,
@@ -1114,13 +1055,8 @@
         if TEST_TYPE == "linux":
             retries = 0
             while (
-<<<<<<< HEAD
-                not b"BunkerWeb is ready"
-                in run(
-=======
                 b"BunkerWeb is ready"
                 not in run(
->>>>>>> 8f456722
                     ["sudo", "tail", "-n", "1", "/var/log/bunkerweb/error.log"],
                     stdout=PIPE,
                     check=True,
