from contextlib import suppress
from os import getenv
from requests import get
from requests.exceptions import RequestException
from time import sleep
from traceback import format_exc

try:
    ready = False
    retries = 0
    while not ready:
        with suppress(RequestException):
            status_code = get("http://www.example.com", headers={"Host": "www.example.com"}).status_code

            if status_code >= 500:
                print("❌ An error occurred with the server, exiting ...", flush=True)
                exit(1)

            ready = status_code < 400 or status_code == 403

        if retries > 10:
            print("❌ The service took too long to be ready, exiting ...", flush=True)
            exit(1)
        elif not ready:
            retries += 1
            print("⚠️ Waiting for the service to be ready, retrying in 5s ...", flush=True)
            sleep(5)

    use_whitelist = getenv("USE_WHITELIST", "yes") == "yes"
    _global = getenv("GLOBAL", "0") == "1"

    whitelist_ip = getenv("WHITELIST_IP", "")
    whitelist_ip_urls = getenv("WHITELIST_IP_URLS", "")
    whitelist_rdns_global = getenv("WHITELIST_RDNS_GLOBAL", "yes") == "yes"
    whitelist_rdns = getenv("WHITELIST_RDNS", "")
    whitelist_rdns_urls = getenv("WHITELIST_RDNS_URLS", "")
    whitelist_asn = getenv("WHITELIST_ASN", "")
    whitelist_asn_urls = getenv("WHITELIST_ASN_URLS", "")
    whitelist_user_agent = getenv("WHITELIST_USER_AGENT", "")
    whitelist_user_agent_urls = getenv("WHITELIST_USER_AGENT_URLS", "")
    whitelist_uri = getenv("WHITELIST_URI", "")
    whitelist_uri_urls = getenv("WHITELIST_URI_URLS", "")

    print("ℹ️ Sending a request to http://www.example.com ...", flush=True)
    status_code = get(
        "http://www.example.com",
<<<<<<< HEAD
        headers={"Host": "www.example.com"}
        | (
            {"X-Forwarded-For": "1.0.0.3"}
            if getenv("TEST_TYPE", "docker") == "linux" and _global
            else {}
        ),
=======
        headers={"Host": "www.example.com"} | ({"X-Forwarded-For": "1.0.0.3"} if getenv("TEST_TYPE", "docker") == "linux" and _global else {}),
>>>>>>> 8f456722
    ).status_code

    print(f"ℹ️ Status code: {status_code}", flush=True)

    if status_code == 403:
        if (whitelist_ip or whitelist_ip_urls) and not _global:
            print("❌ Request was rejected, even though IP is supposed to be in the whitelist, exiting ...")
            exit(1)
        elif (whitelist_rdns or whitelist_rdns_urls) and not whitelist_rdns_global and not _global:
            print("❌ Request was rejected, even though RDNS is supposed to be in the whitelist, exiting ...")
            exit(1)
        elif (whitelist_asn or whitelist_asn_urls) and _global:
            print("❌ Request was rejected, even though ASN is supposed to be in the whitelist, exiting ...")
            exit(1)
        elif whitelist_user_agent or whitelist_user_agent_urls:
            print(
                "ℹ️ Sending a request to http://www.example.com with User-Agent BunkerBot ...",
                flush=True,
            )
            status_code = get(
                "http://www.example.com",
                headers={"Host": "www.example.com", "User-Agent": "BunkerBot"},
            ).status_code

            print(f"ℹ️ Status code: {status_code}", flush=True)

            if status_code == 403:
                print("❌ Request was rejected, even though User Agent is supposed to be in the whitelist ...")
                exit(1)

            print("✅ Request was not rejected, User Agent is in the whitelist ...")
        elif whitelist_uri or whitelist_uri_urls:
            print(
                "ℹ️ Sending a request to http://www.example.com/admin ...",
                flush=True,
            )
            status_code = get("http://www.example.com/admin", headers={"Host": "www.example.com"}).status_code

            print(f"ℹ️ Status code: {status_code}", flush=True)

            if status_code == 403:
                print("❌ Request was rejected, even though URI is supposed to be in the whitelist ...")
                exit(1)

            print("✅ Request was not rejected, URI is in the whitelist ...")
    else:
        if (whitelist_ip or whitelist_ip_urls) and _global:
            print("❌ Request was not rejected, but IP is not in the whitelist, exiting ...")
            exit(1)
        elif (whitelist_rdns or whitelist_rdns_urls) and _global:
            print("❌ Request was not rejected, but RDNS is not in the whitelist, exiting ...")
            exit(1)
        elif (whitelist_asn or whitelist_asn_urls) and not _global:
            print("❌ Request was rejected, but ASN is not in the whitelist, exiting ...")
            exit(1)
        elif whitelist_user_agent or whitelist_user_agent_urls:
            print("❌ Request was rejected, but User Agent is not in the whitelist ...")
            exit(1)
        elif whitelist_uri or whitelist_uri_urls:
            print("❌ Request was rejected, but URI is not in the whitelist ...")
            exit(1)

    print("✅ Whitelist is working as expected ...", flush=True)
except SystemExit:
    exit(1)
except:
    print(f"❌ Something went wrong, exiting ...\n{format_exc()}", flush=True)
    exit(1)<|MERGE_RESOLUTION|>--- conflicted
+++ resolved
@@ -44,16 +44,7 @@
     print("ℹ️ Sending a request to http://www.example.com ...", flush=True)
     status_code = get(
         "http://www.example.com",
-<<<<<<< HEAD
-        headers={"Host": "www.example.com"}
-        | (
-            {"X-Forwarded-For": "1.0.0.3"}
-            if getenv("TEST_TYPE", "docker") == "linux" and _global
-            else {}
-        ),
-=======
         headers={"Host": "www.example.com"} | ({"X-Forwarded-For": "1.0.0.3"} if getenv("TEST_TYPE", "docker") == "linux" and _global else {}),
->>>>>>> 8f456722
     ).status_code
 
     print(f"ℹ️ Status code: {status_code}", flush=True)
