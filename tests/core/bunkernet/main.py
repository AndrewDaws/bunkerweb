from contextlib import suppress
from os import getenv
from requests import get
from requests.exceptions import RequestException
from time import sleep
from traceback import format_exc

try:
    ready = False
    retries = 0
    while not ready:
        with suppress(RequestException):
            status_code = get("http://www.example.com", headers={"Host": "www.example.com"}).status_code

            if status_code >= 500:
                print("❌ An error occurred with the server, exiting ...", flush=True)
                exit(1)

            ready = status_code < 400

        if retries > 10:
            print("❌ The service took too long to be ready, exiting ...", flush=True)
            exit(1)
        elif not ready:
            retries += 1
            print("⚠️ Waiting for the service to be ready, retrying in 5s ...", flush=True)
            sleep(5)

    use_bunkernet = getenv("USE_BUNKERNET", "yes") == "yes"
    bunkernet_server = getenv("BUNKERNET_SERVER")

    if not bunkernet_server:
        print("❌ BunkerNet server not specified, exiting ...", flush=True)
        exit(1)

    instance_id = get(f"{bunkernet_server}/instance_id").json()["data"]

    if use_bunkernet and not instance_id:
        print("❌ BunkerNet plugin did not register, exiting ...", flush=True)
        exit(1)
    elif not use_bunkernet and instance_id:
        print("❌ BunkerNet plugin registered but it shouldn't, exiting ...", flush=True)
        exit(1)
    elif not use_bunkernet and not instance_id:
        print("✅ BunkerNet plugin is disabled and not registered ...", flush=True)
        exit(0)

    print("ℹ️ Sending a request to http://www.example.com/?id=/etc/passwd ...", flush=True)

<<<<<<< HEAD
    status_code = get(
        f"http://www.example.com/?id=/etc/passwd",
        headers={"Host": "www.example.com", "X-Forwarded-For": "1.0.0.3"},
    ).status_code
=======
    status_code = get("http://www.example.com/?id=/etc/passwd", headers={"Host": "www.example.com", "X-Forwarded-For": "1.0.0.3"}).status_code
>>>>>>> 8f456722

    print(f"ℹ️ Status code: {status_code}", flush=True)

    if status_code != 403:
        print("❌ The request was not blocked, exiting ...", flush=True)
        exit(1)

    sleep(2)

    report_num = get(f"{bunkernet_server}/report_num").json()["data"]

    if report_num < 1:
        print("❌ The report was not sent, exiting ...", flush=True)
        exit(1)

    print("✅ BunkerNet is working as expected ...", flush=True)
except SystemExit as e:
    exit(e.code)
except:
    print(f"❌ Something went wrong, exiting ...\n{format_exc()}", flush=True)
    exit(1)<|MERGE_RESOLUTION|>--- conflicted
+++ resolved
@@ -47,14 +47,7 @@
 
     print("ℹ️ Sending a request to http://www.example.com/?id=/etc/passwd ...", flush=True)
 
-<<<<<<< HEAD
-    status_code = get(
-        f"http://www.example.com/?id=/etc/passwd",
-        headers={"Host": "www.example.com", "X-Forwarded-For": "1.0.0.3"},
-    ).status_code
-=======
     status_code = get("http://www.example.com/?id=/etc/passwd", headers={"Host": "www.example.com", "X-Forwarded-For": "1.0.0.3"}).status_code
->>>>>>> 8f456722
 
     print(f"ℹ️ Status code: {status_code}", flush=True)
 
