--- conflicted
+++ resolved
@@ -37,15 +37,7 @@
 
     print("ℹ️ Checking the DNSBL servers for a banned IP ...", flush=True)
 
-<<<<<<< HEAD
-    output_path = (
-        Path(sep, "output", "dnsbl_ip.txt")
-        if getenv("TEST_TYPE", "docker") == "docker"
-        else Path(".", "dnsbl_ip.txt")
-    )
-=======
     output_path = Path(sep, "output", "dnsbl_ip.txt") if getenv("TEST_TYPE", "docker") == "docker" else Path(".", "dnsbl_ip.txt")
->>>>>>> 8f456722
 
     for ip_address in [IPv4Address(f"{x}.0.0.3") for x in range(1, 256)]:
         for dnsbl_server in dnsbl_servers:
