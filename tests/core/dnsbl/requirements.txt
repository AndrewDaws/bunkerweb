--- conflicted
+++ resolved
@@ -104,28 +104,18 @@
     --hash=sha256:814f528e8dead7d329833b91c5faa87d60bf71824cd12a7530b5526063d02cb4 \
     --hash=sha256:90b77e79eaa3eba6de819a0c442c0b4ceefc341a7a2ab77d7562bf49f425c5c2
     # via requests
-<<<<<<< HEAD
-=======
 pysocks==1.7.1 \
     --hash=sha256:08e69f092cc6dbe92a0fdd16eeb9b9ffbc13cadfe5ca4c7bd92ffb078b293299 \
     --hash=sha256:2725bd0a9925919b9b51739eea5f9e2bae91e83288108a9ad338b2e3a4435ee5 \
     --hash=sha256:3f8804571ebe159c380ac6de37643bb4685970655d3bba243530d6558b799aa0
     # via urllib3
->>>>>>> 8f456722
 requests==2.31.0 \
     --hash=sha256:58cd2187c01e70e6e26505bca751777aa9f2ee0b7f4300988b709f44e013003f \
     --hash=sha256:942c5a758f98d790eaed1a29cb6eefc7ffb0d1cf7af05c3d2791656dbd6ad1e1
     # via -r requirements.in
-<<<<<<< HEAD
-urllib3==2.0.5 \
-    --hash=sha256:13abf37382ea2ce6fb744d4dad67838eec857c9f4f57009891805e0b5e123594 \
-    --hash=sha256:ef16afa8ba34a1f989db38e1dbbe0c302e4289a47856990d0682e374563ce35e
-    # via requests
-=======
 urllib3==2.0.6 \
     --hash=sha256:7a7c7003b000adf9e7ca2a377c9688bbc54ed41b985789ed576570342a375cd2 \
     --hash=sha256:b19e1a85d206b56d7df1d5e683df4a7725252a964e3993648dd0fb5a1c157564
     # via
     #   -r requirements.in
-    #   requests
->>>>>>> 8f456722
+    #   requests