--- conflicted
+++ resolved
@@ -11,13 +11,7 @@
 fastapi_proc = None
 if getenv("TEST_TYPE", "docker") == "docker":
     app = FastAPI()
-<<<<<<< HEAD
-    fastapi_proc = Process(
-        target=run, args=(app,), kwargs=dict(host="0.0.0.0", port=80)
-    )
-=======
     fastapi_proc = Process(target=run, args=(app,), kwargs=dict(host="0.0.0.0", port=80))
->>>>>>> 8f456722
     fastapi_proc.start()
 
     sleep(1)
