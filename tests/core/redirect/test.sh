#!/bin/bash

integration=$1

if [ -z "$integration" ] ; then
    echo "↩️ Please provide an integration name as argument ❌"
    exit 1
elif [ "$integration" != "docker" ] && [ "$integration" != "linux" ] ; then
    echo "↩️ Integration \"$integration\" is not supported ❌"
    exit 1
fi

echo "↩️ Building redirect stack for integration \"$integration\" ..."

# Starting stack
if [ "$integration" == "docker" ] ; then
<<<<<<< HEAD
    docker compose pull bw-docker app1
=======
    docker compose pull bw-docker
>>>>>>> 8f456722
    # shellcheck disable=SC2181
    if [ $? -ne 0 ] ; then
        echo "↩️ Pull failed ❌"
        exit 1
    fi
    docker compose -f docker-compose.test.yml build
    # shellcheck disable=SC2181
    if [ $? -ne 0 ] ; then
        echo "↩️ Build failed ❌"
        exit 1
    fi
else
    sudo systemctl stop bunkerweb
    echo "REDIRECT_TO=" | sudo tee -a /etc/bunkerweb/variables.env
    echo "REDIRECT_TO_REQUEST_URI=no" | sudo tee -a /etc/bunkerweb/variables.env
    sudo touch /var/www/html/index.html
fi

manual=0
end=0
cleanup_stack () {
    exit_code=$?
    if [[ $end -eq 1 || $exit_code = 1 ]] || [[ $end -eq 0 && $exit_code = 0 ]] && [ $manual = 0 ] ; then
        if [ "$integration" == "docker" ] ; then
            find . -type f -name 'docker-compose.*' -exec sed -i 's@REDIRECT_TO: "http://brightlushsilveryawn\.neverssl\.com/online/"@REDIRECT_TO: ""@' {} \;
            find . -type f -name 'docker-compose.*' -exec sed -i 's@REDIRECT_TO_REQUEST_URI: "yes"@REDIRECT_TO_REQUEST_URI: "no"@' {} \;
        else
            sudo sed -i 's@REDIRECT_TO=.*$@REDIRECT_TO=@' /etc/bunkerweb/variables.env
            sudo sed -i 's@REDIRECT_TO_REQUEST_URI=.*$@REDIRECT_TO_REQUEST_URI=no@' /etc/bunkerweb/variables.env
            unset REDIRECT_TO
            unset REDIRECT_TO_REQUEST_URI
        fi
        if [[ $end -eq 1 && $exit_code = 0 ]] ; then
            return
        fi
    fi

    echo "↩️ Cleaning up current stack ..."

    if [ "$integration" == "docker" ] ; then
        docker compose down -v --remove-orphans
    else
        sudo systemctl stop bunkerweb
        sudo truncate -s 0 /var/log/bunkerweb/error.log
    fi

    # shellcheck disable=SC2181
    if [ $? -ne 0 ] ; then
        echo "↩️ Cleanup failed ❌"
        exit 1
    fi

    echo "↩️ Cleaning up current stack done ✅"
}

# Cleanup stack on exit
trap cleanup_stack EXIT

for test in "redirect" "redirect_uri"
do
    if [ "$test" = "redirect" ] ; then
        echo "↩️ Running tests when redirecting to http://brightlushsilveryawn.neverssl.com/online/ ..."
        if [ "$integration" == "docker" ] ; then
            find . -type f -name 'docker-compose.*' -exec sed -i 's@REDIRECT_TO: ""@REDIRECT_TO: "http://brightlushsilveryawn.neverssl.com/online/"@' {} \;
        else
            echo "REDIRECT_TO=http://brightlushsilveryawn.neverssl.com/online/" | sudo tee -a /etc/bunkerweb/variables.env
            export REDIRECT_TO="http://brightlushsilveryawn.neverssl.com/online/"
        fi
    elif [ "$test" = "redirect_uri" ] ; then
        echo "↩️ Running tests when redirecting to uri test ..."
        if [ "$integration" == "docker" ] ; then
            find . -type f -name 'docker-compose.*' -exec sed -i 's@REDIRECT_TO_REQUEST_URI: "no"@REDIRECT_TO_REQUEST_URI: "yes"@' {} \;
        else
            echo "REDIRECT_TO_REQUEST_URI=yes" | sudo tee -a /etc/bunkerweb/variables.env
            export REDIRECT_TO_REQUEST_URI="yes"
        fi
    fi

    echo "↩️ Starting stack ..."
    if [ "$integration" == "docker" ] ; then
        docker compose up -d
        # shellcheck disable=SC2181
        if [ $? -ne 0 ] ; then
            echo "↩️ Up failed, retrying ... ⚠️"
            manual=1
            cleanup_stack
            manual=0
            docker compose up -d
            # shellcheck disable=SC2181
            if [ $? -ne 0 ] ; then
                echo "↩️ Up failed ❌"
                exit 1
            fi
        fi
    else
        sudo systemctl start bunkerweb
        # shellcheck disable=SC2181
        if [ $? -ne 0 ] ; then
            echo "↩️ Start failed ❌"
            exit 1
        fi
    fi

    # Check if stack is healthy
    echo "↩️ Waiting for stack to be healthy ..."
    i=0
    if [ "$integration" == "docker" ] ; then
        while [ $i -lt 120 ] ; do
            containers=("redirect-bw-1" "redirect-bw-scheduler-1")
            healthy="true"
            for container in "${containers[@]}" ; do
                check="$(docker inspect --format "{{json .State.Health }}" "$container" | grep "healthy")"
                if [ "$check" = "" ] ; then
                    healthy="false"
                    break
                fi
            done
            if [ "$healthy" = "true" ] ; then
                echo "↩️ Docker stack is healthy ✅"
                break
            fi
            sleep 1
            i=$((i+1))
        done
        if [ $i -ge 120 ] ; then
            docker compose logs
            echo "↩️ Docker stack is not healthy ❌"
            exit 1
        fi
    else
        healthy="false"
        retries=0
        while [[ $healthy = "false" && $retries -lt 5 ]] ; do
            while [ $i -lt 120 ] ; do
                if sudo grep -q "BunkerWeb is ready" "/var/log/bunkerweb/error.log" ; then
                    echo "↩️ Linux stack is healthy ✅"
                    break
                fi
                sleep 1
                i=$((i+1))
            done
            if [ $i -ge 120 ] ; then
                sudo journalctl -u bunkerweb --no-pager
                echo "🛡️ Showing BunkerWeb error logs ..."
                sudo cat /var/log/bunkerweb/error.log
                echo "🛡️ Showing BunkerWeb access logs ..."
                sudo cat /var/log/bunkerweb/access.log
                echo "↩️ Linux stack is not healthy ❌"
                exit 1
            fi

            if sudo journalctl -u bunkerweb --no-pager | grep -q "SYSTEMCTL - ❌ " ; then
                echo "↩️ ⚠ Linux stack got an issue, restarting ..."
                sudo journalctl --rotate
                sudo journalctl --vacuum-time=1s
                manual=1
                cleanup_stack
                manual=0
                sudo systemctl start bunkerweb
                retries=$((retries+1))
            else
                healthy="true"
            fi
        done
        if [ "$retries" -ge 5 ] ; then
            echo "↩️ Linux stack could not be healthy ❌"
            exit 1
        fi
    fi

    # Start tests

    if [ "$integration" == "docker" ] ; then
        docker compose -f docker-compose.test.yml up --abort-on-container-exit --exit-code-from tests
    else
        python3 main.py
    fi

    # shellcheck disable=SC2181
    if [ $? -ne 0 ] ; then
        echo "↩️ Test \"$test\" failed ❌"
        echo "🛡️ Showing BunkerWeb and BunkerWeb Scheduler logs ..."
        if [ "$integration" == "docker" ] ; then
            docker compose logs bw bw-scheduler
        else
            sudo journalctl -u bunkerweb --no-pager
            echo "🛡️ Showing BunkerWeb error logs ..."
            sudo cat /var/log/bunkerweb/error.log
            echo "🛡️ Showing BunkerWeb access logs ..."
            sudo cat /var/log/bunkerweb/access.log
            echo "🛡️ Showing Geckodriver logs ..."
            sudo cat geckodriver.log
        fi
        exit 1
    else
        echo "↩️ Test \"$test\" succeeded ✅"
    fi

    manual=1
    cleanup_stack
    manual=0

    echo " "
done

end=1
echo "↩️ Tests are done ! ✅"<|MERGE_RESOLUTION|>--- conflicted
+++ resolved
@@ -14,11 +14,7 @@
 
 # Starting stack
 if [ "$integration" == "docker" ] ; then
-<<<<<<< HEAD
-    docker compose pull bw-docker app1
-=======
     docker compose pull bw-docker
->>>>>>> 8f456722
     # shellcheck disable=SC2181
     if [ $? -ne 0 ] ; then
         echo "↩️ Pull failed ❌"
