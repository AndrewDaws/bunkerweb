--- conflicted
+++ resolved
@@ -31,11 +31,7 @@
             if proc.returncode != 0:
                 raise Exception("docker run failed (linux stack)")
             if distro in ("ubuntu", "debian"):
-<<<<<<< HEAD
                 cmd = "echo force-bad-version >> /etc/dpkg/dpkg.cfg ; apt install -y /opt/\\$(ls /opt | grep deb)"
-=======
-                cmd = "apt install -y /opt/\$(ls /opt | grep deb)"
->>>>>>> 45a81203
             elif distro in ("centos", "fedora", "rhel"):
                 cmd = "dnf install -y /opt/\$(ls /opt | grep rpm)"
             proc = LinuxTest.docker_exec(distro, cmd)
