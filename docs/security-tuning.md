# Security tuning

BunkerWeb offers many security features that you can configure with [settings](settings.md). Even if the default values of settings ensure a minimal "security by default", we strongly recommend you tune them. By doing so you will be able to ensure the security level of your choice but also manage false positives.

!!! tip "Other settings"
    This section only focuses on security tuning, see the [settings section](settings.md) of the documentation for other settings.

<figure markdown>
  ![Overview](assets/img/core-order.svg){ align=center }
  <figcaption>Overview and order of the core security plugins</figcaption>
</figure>

## HTTP protocol

### Deny status code

STREAM support :warning:

The first thing to define is the kind of action to do when a client access is denied. You can control the action with the `DENY_HTTP_STATUS` setting which allows the following values :

- `403` : send a "classical" Forbidden HTTP status code (a web page or custom content will be displayed)
- `444` : close the connection (no web page or custom content will be displayed)

The default value is `403` and we suggest you set it to `444` only if you already fixed a lot of false positive, you are familiar with BunkerWeb and want a higher level of security.

When using stream mode, value is ignored and always set to `444` with effect of closing the connection.

### Default server

STREAM support :x:

In the HTTP protocol, the Host header is used to determine which server the client wants to send the request to. That header is facultative and may be missing from the request or can be set as an unknown value. This is a common case, a lot of bots are scanning the Internet and are trying to exploit services or simply doing some fingerprinting.

You can disable any request containing undefined or unknown Host value by setting `DISABLE_DEFAULT_SERVER` to `yes` (default : `no`). Please note that clients won't even receive a response, the TCP connection will be closed (using the special 444 status code of NGINX).

If you want to close SSL/TLS connection if [Server Name Indication (SNI)](https://en.wikipedia.org/wiki/Server_Name_Indication) is undefined or unknown, you can set `DISABLE_DEFAULT_SERVER_STRICT_SNI` to `yes` (default : `no`). On the one hand, you can block attackers as soon as possible at SSL/TLS level but, in the other hand, you may have issues if your BunkerWeb instance is behind a reverse proxy configured to send HTTPS requests without SNI.

### Allowed methods

STREAM support :x:

You can control the allowed HTTP methods by listing them (separated with "|") in the `ALLOWED_METHODS` setting (default : `GET|POST|HEAD`). Clients sending a method which is not listed will get a "405 - Method Not Allowed".

### Max sizes

STREAM support :x:

You can control the maximum body size with the `MAX_CLIENT_SIZE` setting (default : `10m`). See [here](https://nginx.org/en/docs/syntax.html) for accepted values. You can use the special value `0` to allow a body of infinite size (not recommended).

### Serve files

STREAM support :x:

To disable serving files from the www folder, you can set `SERVE_FILES` to `no` (default : `yes`). The value `no` is recommended if you use BunkerWeb as a reverse proxy.

### Headers

STREAM support :x:

Headers are very important when it comes to HTTP security. While some of them might be too verbose, others' verbosity will need to be increased, especially on the client-side.

#### Remove headers

STREAM support :x:

You can automatically remove verbose headers in the HTTP responses by using the `REMOVE_HEADERS` setting (default : `Server X-Powered-By X-AspNet-Version X-AspNetMvc-Version`).

#### Keep upstream headers

STREAM support :x:

You can automatically keep headers from upstream servers and prevent BunkerWeb from overriding them in the HTTP responses by using the `KEEP_UPSTREAM_HEADERS` setting (default : `Content-Security-Policy Permissions-Policy Feature-Policy X-Frame-Options`). A special value `*` is available to keep all headers. List of headers to keep must be separated with a space. Note that if the header is not present in the upstream response, it will be added by BunkerWeb.

#### Cookies

STREAM support :x:

When it comes to cookies security, we can use the following flags :

- HttpOnly : disable any access to the cookie from Javascript using document.cookie
- SameSite : policy when requests come from third-party websites
- Secure : only send cookies on HTTPS request

Cookie flags can be overridden with values of your choice by using the `COOKIE_FLAGS` setting (default : `* HttpOnly SameSite=Lax`). See [here](https://github.com/AirisX/nginx_cookie_flag_module) for accepted values.

The Secure flag can be automatically added if HTTPS is used by using the `COOKIE_AUTO_SECURE_FLAG` setting (default : `yes`). The value `no` is not recommended unless you know what you're doing.

#### Security headers

STREAM support :x:

Various security headers are available and most of them can be set using BunkerWeb settings. Here is the list of headers, the corresponding setting and default value :

|           Header            | Setting                     |                                                                                                                                                                                                                                                                                                                                                            Default                                                                                                                                                                                                                                                                                                                                                            |
| :-------------------------: | :-------------------------- | :---------------------------------------------------------------------------------------------------------------------------------------------------------------------------------------------------------------------------------------------------------------------------------------------------------------------------------------------------------------------------------------------------------------------------------------------------------------------------------------------------------------------------------------------------------------------------------------------------------------------------------------------------------------------------------------------------------------------------: |
|  `Content-Security-Policy`  | `CONTENT_SECURITY_POLICY`   |                                                                                                                                                                                                                                                                                                             `object-src 'none'; frame-src 'self'; child-src 'self'; form-action 'self'; frame-ancestors 'self';`                                                                                                                                                                                                                                                                                                              |
| `Strict-Transport-Security` | `STRICT_TRANSPORT_SECURITY` |                                                                                                                                                                                                                                                                                                                                                      `max-age=31536000`                                                                                                                                                                                                                                                                                                                                                       |
|      `Referrer-Policy`      | `REFERRER_POLICY`           |                                                                                                                                                                                                                                                                                                                                               `strict-origin-when-cross-origin`                                                                                                                                                                                                                                                                                                                                               |
|    `Permissions-Policy`     | `PERMISSIONS_POLICY`        |                                                                                              `accelerometer=(), ambient-light-sensor=(), autoplay=(), battery=(), camera=(), cross-origin-isolated=(), display-capture=(), document-domain=(), encrypted-media=(), execution-while-not-rendered=(), execution-while-out-of-viewport=(), fullscreen=(), geolocation=(), gyroscope=(), hid=(), idle-detection=(), magnetometer=(), microphone=(), midi=(), navigation-override=(), payment=(), picture-in-picture=(), publickey-credentials-get=(), screen-wake-lock=(), serial=(), usb=(), web-share=(), xr-spatial-tracking=()`                                                                                               |
|      `Feature-Policy`       | `FEATURE_POLICY`            | `accelerometer 'none'; ambient-light-sensor 'none'; autoplay 'none'; battery 'none'; camera 'none'; display-capture 'none'; document-domain 'none'; encrypted-media 'none'; execution-while-not-rendered 'none'; execution-while-out-of-viewport 'none'; fullscreen 'none'; 'none'; geolocation 'none'; gyroscope 'none'; layout-animation 'none'; legacy-image-formats 'none'; magnetometer 'none'; microphone 'none'; midi 'none'; navigation-override 'none'; payment 'none'; picture-in-picture 'none'; publickey-credentials-get 'none'; speaker-selection 'none'; sync-xhr 'none'; unoptimized-images 'none'; unsized-media 'none'; usb 'none'; screen-wake-lock 'none'; web-share 'none'; xr-spatial-tracking 'none';` |
|      `X-Frame-Options`      | `X_FRAME_OPTIONS`           |                                                                                                                                                                                                                                                                                                                                                         `SAMEORIGIN`                                                                                                                                                                                                                                                                                                                                                          |
|  `X-Content-Type-Options`   | `X_CONTENT_TYPE_OPTIONS`    |                                                                                                                                                                                                                                                                                                                                                           `nosniff`                                                                                                                                                                                                                                                                                                                                                           |
|     `X-XSS-Protection`      | `X_XSS_PROTECTION`          |                                                                                                                                                                                                                                                                                                                                                        `1; mode=block`                                                                                                                                                                                                                                                                                                                                                        |

#### CORS

STREAM support :x:

[Cross-Origin Resource Sharing](https://developer.mozilla.org/en-US/docs/Web/HTTP/CORS) lets you manage how your service can be contacted from different origins. Please note that you will have to allow the `OPTIONS` HTTP method using the `ALLOWED_METHODS` if you want to enable it (more info [here](#allowed-methods)). Here is the list of settings related to CORS :

| Setting                  | Default                                                                              | Context   | Multiple | Description                                                         |
| ------------------------ | ------------------------------------------------------------------------------------ | --------- | -------- | ------------------------------------------------------------------- |
| `USE_CORS`               | `no`                                                                                 | multisite | no       | Use CORS                                                            |
| `CORS_ALLOW_ORIGIN`      | `*`                                                                                  | multisite | no       | Allowed origins to make CORS requests : PCRE regex or *.            |
| `CORS_EXPOSE_HEADERS`    | `Content-Length,Content-Range`                                                       | multisite | no       | Value of the Access-Control-Expose-Headers header.                  |
| `CORS_MAX_AGE`           | `86400`                                                                              | multisite | no       | Value of the Access-Control-Max-Age header.                         |
| `CORS_ALLOW_CREDENTIALS` | `no`                                                                                 | multisite | no       | Send the Access-Control-Allow-Credentials header.                   |
| `CORS_ALLOW_METHODS`     | `GET, POST, OPTIONS`                                                                 | multisite | no       | Value of the Access-Control-Allow-Methods header.                   |
| `CORS_ALLOW_HEADERS`     | `DNT,User-Agent,X-Requested-With,If-Modified-Since,Cache-Control,Content-Type,Range` | multisite | no       | Value of the Access-Control-Allow-Headers header.                   |
| `CORS_DENY_REQUEST`      | `yes`                                                                                | multisite | no       | Deny request and don't send it to backend if Origin is not allowed. |

Here is some examples of possible values for `CORS_ALLOW_ORIGIN` setting :

- `*` will allow all origin
- `^https://www\.example\.com$` will allow `https://www.example.com`
- `^https://.+\.example.com$` will allow any origins when domain ends with `.example.com`
- `^https://(www\.example1\.com|www\.example2\.com)$` will allow both `https://www.example1.com` and `https://www.example2.com`
- `^https?://www\.example\.com$` will allow both `https://www.example.com` and `http://www.example.com`

## HTTPS / SSL/TLS

Besides the HTTPS / SSL/TLS configuration, the following settings related to HTTPS / SSL/TLS can be set :

|            Setting            |      Default      | Description                                                                                                  |
| :---------------------------: | :---------------: | :----------------------------------------------------------------------------------------------------------- |
|   `REDIRECT_HTTP_TO_HTTPS`    |       `no`        | When set to `yes`, will redirect every HTTP request to HTTPS even if BunkerWeb is not configured with HTTPS. |
| `AUTO_REDIRECT_HTTP_TO_HTTPS` |       `yes`       | When set to `yes`, will redirect every HTTP request to HTTPS only if BunkerWeb is configured with HTTPS.     |
|        `SSL_PROTOCOLS`        | `TLSv1.2 TLSv1.3` | List of supported SSL/TLS protocols when SSL is enabled.                                                     |
|            `HTTP2`            |       `yes`       | When set to `yes`, will enable HTTP2 protocol support when using HTTPS.                                      |
|            `HTTP3`            |       `no`        | When set to `yes`, will enable HTTP3 protocol support when using HTTPS.                                      |
|     `HTTP3_ALT_SVC_PORT`      |       `443`       | HTTP3 alternate service port. This value will be used as part of the Alt-Svc header.                         |
|         `LISTEN_HTTP`         |       `yes`       | When set to `no`, BunkerWeb will not listen for HTTP requests. Useful if you want HTTPS only for example.    |

!!! example "About HTTP3"
    HTTP/3 is the next version of the HTTP protocol. It is based on Google's QUIC protocol which is a transport layer protocol that provides security and reliability features. HTTP/3 is designed to improve the performance of websites and web applications.

    **Remember that NGINX's support for HTTP/3 is still experimental and may not be suitable for all use cases.**

### Let's Encrypt

STREAM support :white_check_mark:

BunkerWeb comes with automatic Let's Encrypt certificate generation and renewal. This is the easiest way of getting HTTPS / SSL/TLS working out of the box for public-facing web applications. Please note that you will need to set up proper DNS A record(s) for each of your domains pointing to your public IP(s) where BunkerWeb is accessible.

Here is the list of related settings :

|          Setting           |         Default          | Description                                                                                                                                                        |
| :------------------------: | :----------------------: | :----------------------------------------------------------------------------------------------------------------------------------------------------------------- |
|    `AUTO_LETS_ENCRYPT`     |           `no`           | When set to `yes`, HTTPS / SSL/TLS will be enabled with automatic certificate generation and renewal from Let's Encrypt.                                           |
|    `EMAIL_LETS_ENCRYPT`    | `contact@{FIRST_SERVER}` | Email to use when generating certificates. Let's Encrypt will send notifications to that email like certificate expiration.                                        |
| `USE_LETS_ENCRYPT_STAGING` |           `no`           | When set to `yes`, the staging server of Let's Encrypt will be used instead of the production one. Useful when doing tests to avoid being "blocked" due to limits. |

Full Let's Encrypt automation is fully working with stream mode as long as you open the `80/tcp` port from the outside. Please note that you will need to use the `LISTEN_STREAM_PORT_SSL` setting in order to choose your listening SSL/TLS port.

### Let's Encrypt DNS <img src='../assets/img/pro-icon.svg' alt='crow pro icon' height='24px' width='24px' style="transform : translateY(3px);"> (PRO)

STREAM support :white_check_mark:

The Let's Encrypt DNS plugin facilitates the automatic creation, renewal, and configuration of Let's Encrypt certificates using DNS challenges.

This plugin offers seamless integration with various DNS providers for streamlined certificate management.

**List of features**

- Automatic creation and renewal of Let's Encrypt certificates
- Integration with DNS providers for DNS challenges
- Generate wildcard certificates
- Configuration options for customization and flexibility

**Settings of the Let's Encrypt DNS plugin**

| Setting                            | Default   | Context   | Multiple | Description                                                                             |
| ---------------------------------- | --------- | --------- | -------- | --------------------------------------------------------------------------------------- |
| `AUTO_LETS_ENCRYPT_DNS`            | `no`      | multisite | no       | Set to `yes` to enable automatic certificate creation and renewal using DNS challenges. |
| `LETS_ENCRYPT_DNS_EMAIL`           |           | multisite | no       | Email address for Let's Encrypt notifications.                                          |
| `USE_LETS_ENCRYPT_DNS_STAGING`     | `no`      | multisite | no       | Set to `yes` to use Let's Encrypt staging server.                                       |
| `LETS_ENCRYPT_DNS_PROVIDER`        |           | multisite | no       | DNS provider for Let's Encrypt DNS challenges.                                          |
| `USE_LETS_ENCRYPT_DNS_WILDCARD`    | `yes`     | multisite | no       | Set to `yes` to automatically generate wildcard domains in certificates.                |
| `LETS_ENCRYPT_DNS_PROPAGATION`     | `default` | multisite | no       | Time in seconds to wait for DNS propagation.                                            |
| `LETS_ENCRYPT_DNS_CREDENTIAL_ITEM` |           | multisite | yes      | Credential item for Let's Encrypt DNS provider that contains required credentials.      |
| `LETS_ENCRYPT_DNS_CLEAR_OLD_CERTS` | `no`      | global    | no       | Clear old certificates when renewing.                                                   |

!!! info "Information and behavior"
    - The `LETS_ENCRYPT_DNS_CREDENTIAL_ITEM` setting is a multiple setting and can be used to set multiple items for the DNS provider. The items will be saved as a cache file and Certbot will read the credentials from it.

    - If no `LETS_ENCRYPT_DNS_PROPAGATION` setting is set, the provider's default propagation time will be used.

**Available DNS Providers**

| Provider       | Description                  | Mandatory Settings                                                                                    | Link(s)                                                                               |
| -------------- | ---------------------------- | ----------------------------------------------------------------------------------------------------- | ------------------------------------------------------------------------------------- |
| `cloudflare`   | Cloudflare DNS provider      | `dns_cloudflare_api_token`                                                                            | [Documentation](https://certbot-dns-cloudflare.readthedocs.io/en/stable/)             |
| `digitalocean` | DigitalOcean DNS provider    | `dns_digitalocean_token`                                                                              | [Documentation](https://certbot-dns-digitalocean.readthedocs.io/en/stable/)           |
| `google`       | Google Cloud DNS provider    | `project_id`, `private_key_id`, `private_key`, `client_email`, `client_email`, `client_x509_cert_url` | [Documentation](https://certbot-dns-google.readthedocs.io/en/stable/)                 |
| `linode`       | Linode DNS provider          | `dns_linode_key`                                                                                      | [Documentation](https://certbot-dns-linode.readthedocs.io/en/stable/)                 |
| `ovh`          | OVH DNS provider             | `dns_ovh_application_key`, `dns_ovh_application_secret`, `dns_ovh_consumer_key`                       | [Documentation](https://certbot-dns-ovh.readthedocs.io/en/stable/)                    |
| `rfc2136`      | RFC 2136 DNS provider        | `dns_rfc2136_server`, `dns_rfc2136_name`, `dns_rfc2136_secret`                                        | [Documentation](https://certbot-dns-rfc2136.readthedocs.io/en/stable/)                |
| `route53`      | Amazon Route 53 DNS provider | `aws_access_key_id`, `aws_secret_access_key`                                                          | [Documentation](https://certbot-dns-route53.readthedocs.io/en/stable/)                |
| `scaleway`     | Scaleway DNS provider        | `dns_scaleway_application_token`                                                                      | [Documentation](https://github.com/vanonox/certbot-dns-scaleway/blob/main/README.rst) |

### Custom certificate

STREAM support :white_check_mark:

If you want to use your own certificates, here is the list of related settings :

| Setting           | Default | Context   | Multiple | Description                                                                      |
| ----------------- | ------- | --------- | -------- | -------------------------------------------------------------------------------- |
| `USE_CUSTOM_SSL`  | `no`    | multisite | no       | Use custom HTTPS / SSL/TLS certificate.                                          |
| `CUSTOM_SSL_CERT` |         | multisite | no       | Full path of the certificate or bundle file (must be readable by the scheduler). |
| `CUSTOM_SSL_KEY`  |         | multisite | no       | Full path of the key file (must be readable by the scheduler).                   |

When `USE_CUSTOM_SSL` is set to `yes`, BunkerWeb will check every day if the custom certificate specified in `CUSTOM_SSL_CERT` is modified and will reload NGINX if that's the case.

When using stream mode, you will need to use the `LISTEN_STREAM_PORT_SSL` setting in order to choose your listening SSL/TLS port.

### Self-signed

STREAM support :white_check_mark:

If you want to quickly test HTTPS / SSL/TLS for staging/dev environment you can configure BunkerWeb to generate self-signed certificates, here is the list of related settings :

|          Setting           |        Default         | Description                                                                                                                          |
| :------------------------: | :--------------------: | :----------------------------------------------------------------------------------------------------------------------------------- |
| `GENERATE_SELF_SIGNED_SSL` |          `no`          | When set to `yes`, HTTPS / SSL/TLS will be enabled with automatic self-signed certificate generation and renewal from Let's Encrypt. |
|  `SELF_SIGNED_SSL_EXPIRY`  |         `365`          | Number of days for the certificate expiration (**-days** value used with **openssl**).                                               |
|   `SELF_SIGNED_SSL_SUBJ`   | `/CN=www.example.com/` | Certificate subject to use (**-subj** value used with **openssl**).                                                                  |

When using stream mode, you will need to use the `LISTEN_STREAM_PORT_SSL` setting in order to choose your listening SSL/TLS port.

## ModSecurity

STREAM support :x:

ModSecurity is integrated and enabled by default alongside the OWASP Core Rule Set within BunkerWeb. Here is the list of related settings :

| Setting                           | Default        | Description                                                                                                                                                        |
| --------------------------------- | -------------- | ------------------------------------------------------------------------------------------------------------------------------------------------------------------ |
| `USE_MODSECURITY`                 | `yes`          | Enable ModSecurity WAF.                                                                                                                                            |
| `USE_MODSECURITY_CRS`             | `yes`          | Enable OWASP Core Rule Set.                                                                                                                                        |
| `USE_MODSECURITY_CRS_PLUGINS`     | `yes`          | Enable OWASP Core Rule Set plugins.                                                                                                                                |
| `MODSECURITY_CRS_VERSION`         | `4`            | Version of the OWASP Core Rule Set to use with ModSecurity (3, 4 or nightly).                                                                                      |
| `MODSECURITY_CRS_PLUGIN_URLS`     |                | List of OWASP CRS plugins URLs (direct download to .zip or .tar file) to download and install (URLs are separated with space). (Not compatible with CRS version 3) |
| `MODSECURITY_SEC_AUDIT_ENGINE`    | `RelevantOnly` | SecAuditEngine directive of ModSecurity.                                                                                                                           |
| `MODSECURITY_SEC_RULE_ENGINE`     | `On`           | SecRuleEngine directive of ModSecurity.                                                                                                                            |
| `MODSECURITY_SEC_AUDIT_LOG_PARTS` | `ABCFHZ`       | SecAuditLogParts directive of ModSecurity.                                                                                                                         |

!!! warning "ModSecurity and the OWASP Core Rule Set"
    **We strongly recommend keeping both ModSecurity and the OWASP Core Rule Set enabled**. The only downsides are the false positives that may occur. But they can be fixed with some efforts and the CRS team maintains a list of exclusions for common applications (e.g., WordPress, Nextcloud, Drupal, Cpanel, ...).

You can choose between the following versions of the OWASP Core Rule Set :

<<<<<<< HEAD
- **3** : The version [v3.3.5](https://github.com/coreruleset/coreruleset/releases/tag/v3.3.5) of the OWASP Core Rule Set
- **4** : The version [v4.4.0](https://github.com/coreruleset/coreruleset/releases/tag/v4.4.0) of the OWASP Core Rule Set (***default***)
=======
- **3** : The version [v3.3.5](https://github.com/coreruleset/coreruleset/releases/tag/v3.3.5) of the OWASP Core Rule Set (***default***)
- **4** : The version [v4.5.0](https://github.com/coreruleset/coreruleset/releases/tag/v4.5.0) of the OWASP Core Rule Set
>>>>>>> d91bca99
- **nightly** : The latest [nightly](https://github.com/coreruleset/coreruleset/releases/tag/nightly) build of the OWASP Core Rule Set which is updated every day

!!! example "OWASP Core Rule Set's nightly build"
    The nightly build of the OWASP Core Rule Set is updated every day and contains the latest rules. It is recommended to use it in a staging environment before using it in production.

### Custom configurations

Tuning ModSecurity and the CRS can be done using [custom configurations](quickstart-guide.md#custom-configurations) :

- modsec-crs : before the OWASP Core Rule Set is loaded
- modsec : after the OWASP Core Rule Set is loaded (also used if CRS is not loaded)
- crs-plugins-before : before the CRS plugins are loaded
- crs-plugins-after : after the CRS plugins are loaded

For example, you can add a custom configuration with type `modsec-crs` to add CRS exclusions :

```conf
SecAction \
 "id:900130,\
  phase:1,\
  nolog,\
  pass,\
  t:none,\
  setvar:tx.crs_exclusions_wordpress=1"
```

You can also add a custom configuration with type `modsec` to update loaded CRS rules :

```conf
SecRule REQUEST_FILENAME "/wp-admin/admin-ajax.php" "id:1,ctl:ruleRemoveByTag=attack-xss,ctl:ruleRemoveByTag=attack-rce"
SecRule REQUEST_FILENAME "/wp-admin/options.php" "id:2,ctl:ruleRemoveByTag=attack-xss"
SecRule REQUEST_FILENAME "^/wp-json/yoast" "id:3,ctl:ruleRemoveById=930120"
```

!!! info "Order of execution"
    ModSecurity order of execution is as follows :

    1. *OWASP* CRS configuration
    2. Custom plugins configuration (`crs-plugins-before`)
    3. Custom plugins rules **before CRS rules** (`crs-plugins-before`)
    4. Downloaded plugins configuration
    5. Downloaded plugins rules **before CRS rules**
    6. Custom CRS rules (`modsec-crs`)
    6. *OWASP* CRS rules
    7. Custom plugins rules **after CRS rules** (`crs-plugins-after`)
    8. Downloaded plugins rules **after CRS rules**
    9. Custom rules (`modsec`)

## CrowdSec

STREAM support :x:

<figure markdown>
  ![Overview](assets/img/crowdsec.svg){ align=center, width="600" }
</figure>

This BunkerWeb plugin acts as a [CrowdSec](https://crowdsec.net/) bouncer. It will deny requests based on the decision of your CrowdSec API. Not only you will benefinit from the crowdsourced blacklist, you can also configure [scenarios](https://docs.crowdsec.net/docs/concepts#scenarios) to automatically ban IPs based on suspicious behaviors.

### Setup

=== "Docker"
    **Acquisition file**

    You will need to run CrowdSec instance and configure it to parse BunkerWeb logs. Because BunkerWeb is based on NGINX, you can use the `nginx` value for the `type` parameter in your acquisition file (assuming that BunkerWeb logs are stored "as is" without additional data) :

    ```yaml
    filenames:
       - /var/log/bunkerweb.log
    labels:
        type: nginx
    ```

    **Syslog**

    For container-based integrations, we recommend you to redirect the logs of the BunkerWeb container to a syslog service that will store the logs so CrowdSec can access it easily. Here is an example configuration for syslog-ng that will store raw logs coming from BunkerWeb to a local `/var/log/bunkerweb.log` file :

    ```syslog
    @version: 4.7

    source s_net {
        udp(
            ip("0.0.0.0")
        );
    };

    template t_imp {
        template("$MSG\n");
        template_escape(no);
    };

    destination d_file {
        file("/var/log/bunkerweb.log" template(t_imp));
    };

    log {
        source(s_net);
        destination(d_file);
    };
    ```

    **Optional : Application Security Component**

    CrowdSec also provides an [Application Security Component](https://docs.crowdsec.net/docs/appsec/intro) that can be used to protect your application from attacks. You can configure the plugin to send requests to the AppSec Component for further analysis. If you want to use it, you will need to create another acquisition file for the AppSec Component :

    ```yaml
    appsec_config: crowdsecurity/appsec-default
    labels:
        type: appsec
    listen_addr: 0.0.0.0:7422
    source: appsec
    ```

    **Docker Compose**

    Here is the docker-compose boilerplate that you can use (**don't forget to edit the bouncer key**) :

    ```yaml
    services:
        bunkerweb:
            image: bunkerity/bunkerweb:1.6.0-beta
            ports:
              - "80:8080"
              - "443:8443"
            environment:
                API_WHITELIST_IP: "127.0.0.0/24 10.20.30.0/24"
            restart: "unless-stopped"
            networks:
              - bw-universe
              - bw-services
              - bw-plugins
            logging:
                driver: syslog
                options:
                    syslog-address: "udp://10.10.10.254:514"

        bw-scheduler:
            image: bunkerity/bunkerweb-scheduler:1.6.0-beta
            depends_on:
              - bunkerweb
            environment:
                BUNKERWEB_INSTANCES: "bunkerweb"
                SERVER_NAME: "www.example.com"
                API_WHITELIST_IP: "127.0.0.0/24 10.20.30.0/24"
                USE_CROWDSEC: "yes"
                CROWDSEC_API: "http://crowdsec:8080" # This is the API URL of the CrowdSec instance
                CROWDSEC_APPSEC_URL: "http://crowdsec:7422" # This is the AppSec Component URL of the CrowdSec instance, comment if you don't want to use it
                CROWDSEC_API_KEY: "s3cr3tb0unc3rk3y" # This is the API key of the Bouncer, we recommend have a more complex key
            restart: "unless-stopped"
            networks:
              - bw-universe

        crowdsec:
            image: crowdsecurity/crowdsec:v1.6.2
            volumes:
              - cs-data:/var/lib/crowdsec/data
              - ./acquis.yaml:/etc/crowdsec/acquis.yaml # This is the acquisition file for CrowdSec created above
              - ./appsec.yaml:/etc/crowdsec/acquis.d/appsec.yaml # Comment if you don't want to use the AppSec Component
              - bw-logs:/var/log:ro
            environment:
                BOUNCER_KEY_bunkerweb: "s3cr3tb0unc3rk3y" # This is the API key of the Bouncer, we recommend have a more complex key (it must match the one configured)
                COLLECTIONS: "crowdsecurity/nginx crowdsecurity/appsec-virtual-patching crowdsecurity/appsec-generic-rules"
                #   COLLECTIONS: "crowdsecurity/nginx" # If you don't want to use the AppSec Component use this line instead
            networks:
              - bw-plugins

        syslog:
            image: balabit/syslog-ng:4.7.1 # For x86_64 architecture
            # image: lscr.io/linuxserver/syslog-ng:4.7.1-r1-ls116 # For aarch64 architecture
            volumes:
              - ./syslog-ng.conf:/etc/syslog-ng/syslog-ng.conf # This is the syslog-ng configuration file created above
              - bw-logs:/var/log
            networks:
                bw-plugins:
                    ipv4_address: 10.10.10.254

    networks:
        bw-services:
            name: bw-services
        bw-universe:
            name: bw-universe
            ipam:
            driver: default
            config:
                - subnet: 10.20.30.0/24
        bw-plugins:
            ipam:
            driver: default
            config:
                - subnet: 10.10.10.0/24

    volumes:
        bw-data:
        bw-logs:
        cs-data:
    ```

=== "Linux"

    You'll need to install CrowdSec and configure it to parse BunkerWeb logs. To do so, you can follow the [official documentation](https://doc.crowdsec.net/docs/getting_started/install_crowdsec).

    For CrowdSec to parse BunkerWeb logs, you have to add the following lines to your acquisition file located in `/etc/crowdsec/acquis.yaml` :

    ```yaml
    filenames:
      - /var/log/bunkerweb/access.log
      - /var/log/bunkerweb/error.log
      - /var/log/bunkerweb/modsec_audit.log
    labels:
        type: nginx
    ```

    Now we have to add our custom bouncer to the CrowdSec API. To do so, you can use the `cscli` tool :

    ```shell
    sudo cscli bouncers add crowdsec-bunkerweb-bouncer/v1.6
    ```

    !!! warning "API key"
        Keep the key generated by the `cscli` command, you will need it later.

    Now restart the CrowdSec service :

    ```shell
    sudo systemctl restart crowdsec
    ```

    **Optional : Application Security Component with Linux**

    If you want to use the AppSec Component, you will need to create another acquisition file for it located in `/etc/crowdsec/acquis.d/appsec.yaml` :

    ```yaml
    appsec_config: crowdsecurity/appsec-default
    labels:
        type: appsec
    listen_addr: 127.0.0.1:7422
    source: appsec
    ```

    And you will need to install the AppSec Component's collections :

    ```shell
    sudo cscli collections install crowdsecurity/appsec-virtual-patching
    sudo cscli collections install crowdsecurity/appsec-generic-rules
    ```

    Now you just have to restart the CrowdSec service :

    ```shell
    sudo systemctl restart crowdsec
    ```

    If you need more information about the AppSec Component, you can refer to the [official documentation](https://docs.crowdsec.net/docs/appsec/intro).

    **Settings**

    Now you can configure the plugin by adding the following settings to your BunkerWeb configuration file :

    ```env
    USE_CROWDSEC=yes
    CROWDSEC_API=http://127.0.0.1:8080
    CROWDSEC_API_KEY=<The key provided by cscli>
    CROWDSEC_APPSEC_URL=http://127.0.0.1:7422 # Comment if you don't want to use the AppSec Component
    ```

    And finally reload the BunkerWeb service :

    ```shell
    sudo systemctl reload bunkerweb
    ```

## Bad behavior

STREAM support :white_check_mark:

When attackers search for and/or exploit vulnerabilities they might generate some "suspicious" HTTP status codes that a "regular" user won’t generate within a period of time. If we detect that kind of behavior we can ban the offending IP address and force the attacker to come up with a new one.

That kind of security measure is implemented and enabled by default in BunkerWeb and is called "Bad behavior". Here is the list of the related settings :

|           Setting           |            Default            | Description                                                                  |
| :-------------------------: | :---------------------------: | :--------------------------------------------------------------------------- |
|     `USE_BAD_BEHAVIOR`      |             `yes`             | When set to `yes`, the Bad behavior feature will be enabled.                 |
| `BAD_BEHAVIOR_STATUS_CODES` | `400 401 403 404 405 429 444` | List of HTTP status codes considered as "suspicious".                        |
|   `BAD_BEHAVIOR_BAN_TIME`   |            `86400`            | The duration time (in seconds) of a ban when a client reached the threshold. |
|  `BAD_BEHAVIOR_THRESHOLD`   |             `10`              | Maximum number of "suspicious" HTTP status codes within the time period.     |
|  `BAD_BEHAVIOR_COUNT_TIME`  |             `60`              | Period of time during which we count "suspicious" HTTP status codes.         |

In other words, with the default values, if a client generates more than `10` status codes from the list `400 401 403 404 405 429 444` within `60` seconds their IP address will be banned for `86400` seconds.

When using stream mode, only the `444` status code will count as "bad".

## Antibot

STREAM support :x:

Attackers will certainly use automated tools to exploit/find some vulnerabilities in your web applications. One countermeasure is to challenge the users to detect if they look like a bot. If the challenge is solved, we consider the client as "legitimate" and they can access the web application.

That kind of security is implemented but not enabled by default in BunkerWeb and is called "Antibot". Here is the list of supported challenges :

- **Cookie** : send a cookie to the client, we expect to get the cookie back on other requests
- **Javascript** : force a client to solve a computation challenge using Javascript
- **Captcha** : force the client to solve a classical captcha (no external dependencies)
- **hCaptcha** : force the client to solve a captcha from hCaptcha
- **reCAPTCHA** : force the client to get a minimum score with Google reCAPTCHA
- **Turnstile** : enforce rate limiting and access control for APIs and web applications using various mechanisms with Coudflare Turnstile

Here is the list of related settings :

| Setting                     | Default      | Context   | Multiple | Description                                                                                                                    |
| --------------------------- | ------------ | --------- | -------- | ------------------------------------------------------------------------------------------------------------------------------ |
| `USE_ANTIBOT`               | `no`         | multisite | no       | Activate antibot feature.                                                                                                      |
| `ANTIBOT_URI`               | `/challenge` | multisite | no       | Unused URI that clients will be redirected to to solve the challenge.                                                          |
| `ANTIBOT_RECAPTCHA_SCORE`   | `0.7`        | multisite | no       | Minimum score required for reCAPTCHA challenge (Only compatible with reCAPTCHA v3).                                            |
| `ANTIBOT_RECAPTCHA_SITEKEY` |              | multisite | no       | Sitekey for reCAPTCHA challenge.                                                                                               |
| `ANTIBOT_RECAPTCHA_SECRET`  |              | multisite | no       | Secret for reCAPTCHA challenge.                                                                                                |
| `ANTIBOT_HCAPTCHA_SITEKEY`  |              | multisite | no       | Sitekey for hCaptcha challenge.                                                                                                |
| `ANTIBOT_HCAPTCHA_SECRET`   |              | multisite | no       | Secret for hCaptcha challenge.                                                                                                 |
| `ANTIBOT_TURNSTILE_SITEKEY` |              | multisite | no       | Sitekey for Turnstile challenge.                                                                                               |
| `ANTIBOT_TURNSTILE_SECRET`  |              | multisite | no       | Secret for Turnstile challenge.                                                                                                |
| `ANTIBOT_TIME_RESOLVE`      | `60`         | multisite | no       | Maximum time (in seconds) clients have to resolve the challenge. Once this time has passed, a new challenge will be generated. |
| `ANTIBOT_TIME_VALID`        | `86400`      | multisite | no       | Maximum validity time of solved challenges. Once this time has passed, clients will need to resolve a new one.                 |

Please note that antibot feature is using a cookie to maintain a session with clients. If you are using BunkerWeb in a clustered environment, you will need to set the `SESSIONS_SECRET` and `SESSIONS_NAME` settings to another value than the default one (which is `random`). You will find more info about sessions [here](settings.md#sessions).

## Blacklisting, whitelisting and greylisting

The blacklisting security feature is very easy to understand : if a specific criteria is met, the client will be banned. As for the whitelisting, it's the exact opposite : if a specific criteria is met, the client will be allowed and no additional security check will be done. Whereas for the greylisting :  if a specific criteria is met, the client will be allowed but additional security checks will be done.

You can configure blacklisting, whitelisting and greylisting at the same time. If that's the case, note that whitelisting is executed before blacklisting and greylisting : even if a criteria is true for all of them, the client will be whitelisted.

### Blacklisting

STREAM support :warning:

You can use the following settings to set up blacklisting :

| Setting                            | Default                                                                                                                        | Context   | Multiple | Description                                                                                                                                                                       |
| ---------------------------------- | ------------------------------------------------------------------------------------------------------------------------------ | --------- | -------- | --------------------------------------------------------------------------------------------------------------------------------------------------------------------------------- |
| `USE_BLACKLIST`                    | `yes`                                                                                                                          | multisite | no       | Activate blacklist feature.                                                                                                                                                       |
| `BLACKLIST_IP`                     |                                                                                                                                | multisite | no       | List of IP/network, separated with spaces, to block.                                                                                                                              |
| `BLACKLIST_RDNS_GLOBAL`            | `yes`                                                                                                                          | multisite | no       | Only perform RDNS blacklist checks on global IP addresses.                                                                                                                        |
| `BLACKLIST_RDNS`                   | `.shodan.io .censys.io`                                                                                                        | multisite | no       | List of reverse DNS suffixes, separated with spaces, to block.                                                                                                                    |
| `BLACKLIST_ASN`                    |                                                                                                                                | multisite | no       | List of ASN numbers, separated with spaces, to block.                                                                                                                             |
| `BLACKLIST_ASN_URLS`               |                                                                                                                                | global    | no       | List of URLs, separated with spaces, containing ASN to block.                                                                                                                     |
| `BLACKLIST_USER_AGENT`             |                                                                                                                                | multisite | no       | List of User-Agent (PCRE regex), separated with spaces, to block.                                                                                                                 |
| `BLACKLIST_URI`                    |                                                                                                                                | multisite | no       | List of URI (PCRE regex), separated with spaces, to block.                                                                                                                        |
| `BLACKLIST_IP_URLS`                | `https://www.dan.me.uk/torlist/?exit`                                                                                          | global    | no       | List of URLs, separated with spaces, containing bad IP/network to block. Also supports file:// URLs and and auth basic using http://user:pass@url scheme.                         |
| `BLACKLIST_RDNS_URLS`              |                                                                                                                                | global    | no       | List of URLs, separated with spaces, containing reverse DNS suffixes to block. Also supports file:// URLs and and auth basic using http://user:pass@url scheme.                   |
| `BLACKLIST_ASN_URLS`               |                                                                                                                                | global    | no       | List of URLs, separated with spaces, containing ASN to block. Also supports file:// URLs and and auth basic using http://user:pass@url scheme.                                    |
| `BLACKLIST_USER_AGENT_URLS`        | `https://raw.githubusercontent.com/mitchellkrogza/nginx-ultimate-bad-bot-blocker/master/_generator_lists/bad-user-agents.list` | global    | no       | List of URLs, separated with spaces, containing bad User-Agent to block. Also supports file:// URLs and and auth basic using http://user:pass@url scheme.                         |
| `BLACKLIST_URI_URLS`               |                                                                                                                                | global    | no       | List of URLs, separated with spaces, containing bad URI to block. Also supports file:// URLs and and auth basic using http://user:pass@url scheme.                                |
| `BLACKLIST_IGNORE_IP_URLS`         |                                                                                                                                | global    | no       | List of URLs, separated with spaces, containing IP/network to ignore in the blacklist. Also supports file:// URLs and and auth basic using http://user:pass@url scheme.           |
| `BLACKLIST_IGNORE_RDNS_URLS`       |                                                                                                                                | global    | no       | List of URLs, separated with spaces, containing reverse DNS suffixes to ignore in the blacklist. Also supports file:// URLs and and auth basic using http://user:pass@url scheme. |
| `BLACKLIST_IGNORE_ASN_URLS`        |                                                                                                                                | global    | no       | List of URLs, separated with spaces, containing ASN to ignore in the blacklist. Also supports file:// URLs and and auth basic using http://user:pass@url scheme.                  |
| `BLACKLIST_IGNORE_USER_AGENT_URLS` |                                                                                                                                | global    | no       | List of URLs, separated with spaces, containing User-Agent to ignore in the blacklist. Also supports file:// URLs and and auth basic using http://user:pass@url scheme.           |
| `BLACKLIST_IGNORE_URI_URLS`        |                                                                                                                                | global    | no       | List of URLs, separated with spaces, containing URI to ignore in the blacklist. Also supports file:// URLs and and auth basic using http://user:pass@url scheme.                  |

When using stream mode, only IP, RDNS and ASN checks will be done.

### Greylisting

STREAM support :warning:

You can use the following settings to set up greylisting :

| Setting                    | Default | Context   | Multiple | Description                                                                                                                                                                     |
| -------------------------- | ------- | --------- | -------- | ------------------------------------------------------------------------------------------------------------------------------------------------------------------------------- |
| `USE_GREYLIST`             | `no`    | multisite | no       | Activate greylist feature.                                                                                                                                                      |
| `GREYLIST_IP`              |         | multisite | no       | List of IP/network, separated with spaces, to put into the greylist.                                                                                                            |
| `GREYLIST_RDNS_GLOBAL`     | `yes`   | multisite | no       | Only perform RDNS greylist checks on global IP addresses.                                                                                                                       |
| `GREYLIST_RDNS`            |         | multisite | no       | List of reverse DNS suffixes, separated with spaces, to put into the greylist.                                                                                                  |
| `GREYLIST_ASN`             |         | multisite | no       | List of ASN numbers, separated with spaces, to put into the greylist.                                                                                                           |
| `GREYLIST_USER_AGENT`      |         | multisite | no       | List of User-Agent (PCRE regex), separated with spaces, to put into the greylist.                                                                                               |
| `GREYLIST_URI`             |         | multisite | no       | List of URI (PCRE regex), separated with spaces, to put into the greylist.                                                                                                      |
| `GREYLIST_IP_URLS`         |         | global    | no       | List of URLs, separated with spaces, containing good IP/network to put into the greylist. Also supports file:// URLs and and auth basic using http://user:pass@url scheme.      |
| `GREYLIST_RDNS_URLS`       |         | global    | no       | List of URLs, separated with spaces, containing reverse DNS suffixes to put into the greylist. Also supports file:// URLs and and auth basic using http://user:pass@url scheme. |
| `GREYLIST_ASN_URLS`        |         | global    | no       | List of URLs, separated with spaces, containing ASN to put into the greylist. Also supports file:// URLs and and auth basic using http://user:pass@url scheme.                  |
| `GREYLIST_USER_AGENT_URLS` |         | global    | no       | List of URLs, separated with spaces, containing good User-Agent to put into the greylist. Also supports file:// URLs and and auth basic using http://user:pass@url scheme.      |
| `GREYLIST_URI_URLS`        |         | global    | no       | List of URLs, separated with spaces, containing bad URI to put into the greylist. Also supports file:// URLs and and auth basic using http://user:pass@url scheme.              |

When using stream mode, only IP, RDNS and ASN checks will be done.

### Whitelisting

STREAM support :warning:

You can use the following settings to set up whitelisting :

| Setting                     | Default                                                                                                                                                                                      | Context   | Multiple | Description                                                                                                                                                         |
| --------------------------- | -------------------------------------------------------------------------------------------------------------------------------------------------------------------------------------------- | --------- | -------- | ------------------------------------------------------------------------------------------------------------------------------------------------------------------- |
| `USE_WHITELIST`             | `yes`                                                                                                                                                                                        | multisite | no       | Activate whitelist feature.                                                                                                                                         |
| `WHITELIST_IP`              | `20.191.45.212 40.88.21.235 40.76.173.151 40.76.163.7 20.185.79.47 52.142.26.175 20.185.79.15 52.142.24.149 40.76.162.208 40.76.163.23 40.76.162.191 40.76.162.247 54.208.102.37 107.21.1.8` | multisite | no       | List of IP/network, separated with spaces, to put into the whitelist.                                                                                               |
| `WHITELIST_RDNS_GLOBAL`     | `yes`                                                                                                                                                                                        | multisite | no       | Only perform RDNS whitelist checks on global IP addresses.                                                                                                          |
| `WHITELIST_RDNS`            | `.google.com .googlebot.com .yandex.ru .yandex.net .yandex.com .search.msn.com .baidu.com .baidu.jp .crawl.yahoo.net .fwd.linkedin.com .twitter.com .twttr.com .discord.com`                 | multisite | no       | List of reverse DNS suffixes, separated with spaces, to whitelist.                                                                                                  |
| `WHITELIST_ASN`             | `32934`                                                                                                                                                                                      | multisite | no       | List of ASN numbers, separated with spaces, to whitelist.                                                                                                           |
| `WHITELIST_USER_AGENT`      |                                                                                                                                                                                              | multisite | no       | List of User-Agent (PCRE regex), separated with spaces, to whitelist.                                                                                               |
| `WHITELIST_URI`             |                                                                                                                                                                                              | multisite | no       | List of URI (PCRE regex), separated with spaces, to whitelist.                                                                                                      |
| `WHITELIST_IP_URLS`         |                                                                                                                                                                                              | global    | no       | List of URLs, separated with spaces, containing good IP/network to whitelist. Also supports file:// URLs and and auth basic using http://user:pass@url scheme.      |
| `WHITELIST_RDNS_URLS`       |                                                                                                                                                                                              | global    | no       | List of URLs, separated with spaces, containing reverse DNS suffixes to whitelist. Also supports file:// URLs and and auth basic using http://user:pass@url scheme. |
| `WHITELIST_ASN_URLS`        |                                                                                                                                                                                              | global    | no       | List of URLs, separated with spaces, containing ASN to whitelist. Also supports file:// URLs and and auth basic using http://user:pass@url scheme.                  |
| `WHITELIST_USER_AGENT_URLS` |                                                                                                                                                                                              | global    | no       | List of URLs, separated with spaces, containing good User-Agent to whitelist. Also supports file:// URLs and and auth basic using http://user:pass@url scheme.      |
| `WHITELIST_URI_URLS`        |                                                                                                                                                                                              | global    | no       | List of URLs, separated with spaces, containing bad URI to whitelist. Also supports file:// URLs and and auth basic using http://user:pass@url scheme.              |

When using stream mode, only IP, RDNS and ASN checks will be done.

## Reverse scan

STREAM support :white_check_mark:

Reverse scan is a feature designed to detect open ports by establishing TCP connections with clients' IP addresses.
Consider adding this feature if you want to detect possible open proxies or connections from servers.

We provide a list of suspicious ports by default but it can be modified to fit your needs. Be mindful, adding too many ports to the list can significantly slow down clients' connections due to the network checks. If a listed port is open, the client's access will be denied.

Please be aware, this feature is new and further improvements will be added soon.

Here is the list of settings related to reverse scan :

|        Setting         |          Default           | Description                                               |
| :--------------------: | :------------------------: | :-------------------------------------------------------- |
|   `USE_REVERSE_SCAN`   |            `no`            | When set to `yes`, will enable ReverseScan.               |
|  `REVERSE_SCAN_PORTS`  | `22 80 443 3128 8000 8080` | List of suspicious ports to scan.                         |
| `REVERSE_SCAN_TIMEOUT` |           `500`            | Specify the maximum timeout (in ms) when scanning a port. |

## BunkerNet

STREAM support :white_check_mark:

BunkerNet is a crowdsourced database of malicious requests shared between all BunkerWeb instances over the world.

If you enable BunkerNet, malicious requests will be sent to a remote server and will be analyzed by our systems. By doing so, we can extract malicious data from everyone's reports and give back the results to each BunkerWeb instances participating into BunkerNet.

Besides the enhanced security, enabling BunkerNet will let you benefit from extra features such as the integration with CrowdSec Console.

The setting used to enable or disable BunkerNet is `USE_BUNKERNET` (default : `yes`).

### CrowdSec Console integration

If you don't already know about it, [CrowdSec](https://www.crowdsec.net/?utm_campaign=bunkerweb&utm_source=doc) is an open-source cybersecurity solution leveraging crowdsourced intelligence to mitigate cyber threats. Think of it like Waze but applied to cybersecurity : when a specific server is attacked, other systems around the globe will be informed and protected from the same attackers. You will find more information on their website [here](https://www.crowdsec.net/about?utm_campaign=bunkerweb&utm_source=blog).

Thanks to a partnership with CrowdSec, you can enroll your BunkerWeb instances to your [CrowdSec Console](https://app.crowdsec.net/signup?utm_source=external-blog&utm_medium=cta&utm_campaign=bunker-web-integration). In other words, the attacks blocked by BunkerWeb will be visible the same way it does for attacks blocked by CrowdSec Security Engines.

Please note that CrowdSec doesn't need to be installed at all (even if we recommend you to try it with the [CrowdSec plugin for BunkerWeb](https://github.com/bunkerity/bunkerweb-plugins/tree/main/crowdsec) to enhance the security of your web services) and you can still enroll your Security Engines into the same Console account.

**Step #1 : create your CrowdSec Console account**

Go to the [CrowdSec Console](https://app.crowdsec.net/signup?utm_source=external-blog&utm_medium=cta&utm_campaign=bunker-web-integration) and register your account if you don't already have one. Once it's done, write down your enroll key by going to "Security Engines", then "Engines" and click on "Add Security Engine" :

<figure markdown>
  ![Overview](assets/img/crowdity1.png){ align=center }
  <figcaption>Get your Crowdsec Console enroll key</figcaption>
</figure>

**Step #2 : get your BunkerNet ID**

Activating the BunkerNet feature (which is the case by default) is mandatory if you want to enroll your BunkerWeb instance(s) into your CrowdSec console. You can do it by setting `USE_BUNKERNET` to `yes`.

Get your BunkerNet ID on Docker :

```shell
docker exec my-bw-scheduler cat /var/cache/bunkerweb/bunkernet/instance.id
```

Get your BunkerNet ID on Linux :

```shell
cat /var/cache/bunkerweb/bunkernet/instance.id
```

**Step #3 : enroll your instance using the Panel**

Once you have noted your BunkerNet ID and CrowdSec Console enroll key, you can [order the free product "BunkerNet / CrowdSec" on the Panel](https://panel.bunkerweb.io/order/bunkernet/11?utm_campaign=self&utm_source=doc). Please note that you will need to create an account if you don't already have one.

You can now select the "BunkerNet / CrowdSec" service and fill out the form by pasting your BunkerNet ID and CrowdSec Console enroll key :

<figure markdown>
  ![Overview](assets/img/crowdity2.png){ align=center }
  <figcaption>Enroll your BunkerWeb instance into the CrowdSec Console</figcaption>
</figure>

**Step #4 : accept new security engine on the Console**

Last but not least, you need to go back to your CrowdSec Console and accept the new Security Engine :

<figure markdown>
  ![Overview](assets/img/crowdity3.png){ align=center }
  <figcaption>Accept enroll into the CrowdSec Console</figcaption>
</figure>

**Congratulations, your BunkerWeb instance is now enrolled into your CrowdSec Console !**

Pro tip : when viewing your alerts, click on "columns" and tick the "context" checkbox to get access to BunkerWeb specific data.

<figure markdown>
  ![Overview](assets/img/crowdity4.png){ align=center }
  <figcaption>BunkerWeb data shown in the context column</figcaption>
</figure>

## DNSBL

STREAM support :white_check_mark:

DNSBL or "DNS BlackList" is an external list of malicious IPs that you query using the DNS protocol. Automatic querying of that kind of blacklist is supported by BunkerWeb. If a remote DNSBL server of your choice says that the IP address of the client is in the blacklist, it will be banned.

Here is the list of settings related to DNSBL :

|   Setting    |                                   Default                                    | Description                                    |
| :----------: | :--------------------------------------------------------------------------: | :--------------------------------------------- |
| `USE_DNSBL`  |                                    `yes`                                     | When set to `yes`, will enable DNSBL checking. |
| `DNSBL_LIST` | `bl.blocklist.de problems.dnsbl.sorbs.net sbl.spamhaus.org xbl.spamhaus.org` | List of DNSBL servers to ask.                  |

## Limiting

BunkerWeb supports applying a limit policy to :

- Number of connections per IP
- Number of requests per IP and URL within a time period

Please note that it should not be considered as an effective solution against DoS or DDoS but rather as an anti-bruteforce measure or rate limit policy for API.

In both cases (connections or requests) if the limit is reached, the client will receive the HTTP status "429 - Too Many Requests".

### Connections

STREAM support :white_check_mark:

The following settings are related to the Limiting connections feature :

|         Setting         | Default | Description                                                                                |
| :---------------------: | :-----: | :----------------------------------------------------------------------------------------- |
|    `USE_LIMIT_CONN`     |  `yes`  | When set to `yes`, will limit the maximum number of concurrent connections for a given IP. |
| `LIMIT_CONN_MAX_HTTP1`  |  `10`   | Maximum number of concurrent connections when using HTTP1 protocol.                        |
| `LIMIT_CONN_MAX_HTTP2`  |  `100`  | Maximum number of concurrent streams when using HTTP2 protocol.                            |
| `LIMIT_CONN_MAX_STREAM` |  `10`   | Maximum number of connections per IP when using stream.                                    |

### Requests

STREAM support :x:

The following settings are related to the Limiting requests feature :

| Setting          | Default | Context   | Multiple | Description                                                                                   |
| ---------------- | ------- | --------- | -------- | --------------------------------------------------------------------------------------------- |
| `USE_LIMIT_REQ`  | `yes`   | multisite | no       | Activate limit requests feature.                                                              |
| `LIMIT_REQ_URL`  | `/`     | multisite | yes      | URL (PCRE regex) where the limit request will be applied or special value / for all requests. |
| `LIMIT_REQ_RATE` | `2r/s`  | multisite | yes      | Rate to apply to the URL (s for second, m for minute, h for hour and d for day).              |

Please note that you can add different rates for different URLs by adding a number as a suffix to the settings for example : `LIMIT_REQ_URL_1=^/url1$`, `LIMIT_REQ_RATE_1=5r/d`, `LIMIT_REQ_URL_2=^/url2/subdir/.*$`, `LIMIT_REQ_RATE_2=1r/m`, ...

Another important thing to note is that `LIMIT_REQ_URL` values are PCRE regex.

## Country

STREAM support :white_check_mark:

The country security feature allows you to apply policy based on the country of the IP address of clients :

- Deny any access if the country is in a blacklist
- Only allow access if the country is in a whitelist (other security checks will still be executed)

Here is the list of related settings :

| Setting             | Default | Context   | Multiple | Description                                                                                                    |
| ------------------- | ------- | --------- | -------- | -------------------------------------------------------------------------------------------------------------- |
| `BLACKLIST_COUNTRY` |         | multisite | no       | Deny access if the country of the client is in the list (ISO 3166-1 alpha-2 format separated with spaces).     |
| `WHITELIST_COUNTRY` |         | multisite | no       | Deny access if the country of the client is not in the list (ISO 3166-1 alpha-2 format separated with spaces). |

Using both country blacklist and whitelist at the same time makes no sense. If you do, please note that only the whitelist will be executed.

## Authentication

### Auth basic

STREAM support :x:

You can quickly protect sensitive resources like the admin area for example, by requiring HTTP basic authentication. Here is the list of related settings :

|        Setting        |      Default      | Description                                                                                  |
| :-------------------: | :---------------: | :------------------------------------------------------------------------------------------- |
|   `USE_AUTH_BASIC`    |       `no`        | When set to `yes` HTTP auth basic will be enabled.                                           |
| `AUTH_BASIC_LOCATION` |    `sitewide`     | Location (URL) of the sensitive resource. Use special value `sitewide` to enable everywhere. |
|   `AUTH_BASIC_USER`   |    `changeme`     | The username required.                                                                       |
| `AUTH_BASIC_PASSWORD` |    `changeme`     | The password required.                                                                       |
|   `AUTH_BASIC_TEXT`   | `Restricted area` | Text to display in the auth prompt.                                                          |

### Auth request

You can deploy complex authentication (e.g. SSO), by using the auth request settings (see [here](https://docs.nginx.com/nginx/admin-guide/security-controls/configuring-subrequest-authentication/) for more information on the feature). Please note that you will find [Authelia](https://www.authelia.com/) and [Authentik](https://goauthentik.io/) examples in the [repository](https://github.com/bunkerity/bunkerweb/tree/v1.6.0-beta/examples).

**Auth request settings are related to reverse proxy rules.**

| Setting                                 | Default | Context   | Multiple | Description                                                                                                          |
| --------------------------------------- | ------- | --------- | -------- | -------------------------------------------------------------------------------------------------------------------- |
| `REVERSE_PROXY_AUTH_REQUEST`            |         | multisite | yes      | Enable authentication using an external provider (value of auth_request directive).                                  |
| `REVERSE_PROXY_AUTH_REQUEST_SIGNIN_URL` |         | multisite | yes      | Redirect clients to sign-in URL when using REVERSE_PROXY_AUTH_REQUEST (used when auth_request call returned 401).    |
| `REVERSE_PROXY_AUTH_REQUEST_SET`        |         | multisite | yes      | List of variables to set from the authentication provider, separated with ; (values of auth_request_set directives). |

## Monitoring and reporting

### Monitoring <img src='../assets/img/pro-icon.svg' alt='crow pro icon' height='24px' width='24px' style="transform : translateY(3px);"> (PRO)

STREAM support :x:

The monitoring plugin lets you collect and retrieve metrics about BunkerWeb. By enabling it, your instance(s) will start collecting various data related to attacks, requests and performance. You can then retrieve them by calling the `/monitoring` API endpoint on regular basis or by using other plugins like the Prometheus exporter one.

**List of features**

- Enable collection of various BunkerWeb metrics
- Retrieve metrics from the API
- Use in combination with other plugins (e.g. Prometheus exporter)
- Dedicate UI page to monitor your instance(s)

**List of settings**

| Setting                        | Default | Context | Multiple | Description                                   |
| ------------------------------ | ------- | ------- | -------- | --------------------------------------------- |
| `USE_MONITORING`               | `yes`   | global  | no       | Enable monitoring of BunkerWeb.               |
| `MONITORING_METRICS_DICT_SIZE` | `10M`   | global  | no       | Size of the dict to store monitoring metrics. |

### Prometheus exporter <img src='../assets/img/pro-icon.svg' alt='crow pro icon' height='24px' width='24px' style="transform : translateY(3px);"> (PRO)

STREAM support :x:

The Prometheus exporter plugin adds a [Prometheus exporter](https://prometheus.io/docs/instrumenting/exporters/) on your BunkerWeb instance(s). When enabled, you can configure your Prometheus instance(s) to scrape a specific endpoint on Bunkerweb and gather internal metrics.

We also provide a [Grafana dashboard](https://grafana.com/grafana/dashboards/20755-bunkerweb/) that you can import into your own instance and connect to your own Prometheus datasource.

**Please note that the use of Prometheus exporter plugin requires to enable the Monitoring plugin (`USE_MONITORING=yes`)**

**List of features**

- Prometheus exporter providing internal BunkerWeb metrics
- Dedicated and configurable port, listen IP and URL
- Whitelist IP/network for maximum security

**List of settings**

| Setting                        | Default                                               | Context | Multiple | Description                                                              |
| ------------------------------ | ----------------------------------------------------- | ------- | -------- | ------------------------------------------------------------------------ |
| `USE_PROMETHEUS_EXPORTER`      | `no`                                                  | global  | no       | Enable the Prometheus export.                                            |
| `PROMETHEUS_EXPORTER_IP`       | `0.0.0.0`                                             | global  | no       | Listening IP of the Prometheus exporter.                                 |
| `PROMETHEUS_EXPORTER_PORT`     | `9113`                                                | global  | no       | Listening port of the Prometheus exporter.                               |
| `PROMETHEUS_EXPORTER_URL`      | `/metrics`                                            | global  | no       | HTTP URL of the Prometheus exporter.                                     |
| `PROMETHEUS_EXPORTER_ALLOW_IP` | `127.0.0.0/8 10.0.0.0/8 172.16.0.0/12 192.168.0.0/16` | global  | no       | List of IP/networks allowed to contact the Prometheus exporter endpoint. |

### Reporting <img src='../assets/img/pro-icon.svg' alt='crow pro icon' height='24px' width='24px' style="transform : translateY(3px);"> (PRO)

STREAM support :x:

!!! warning "Monitoring plugin needed"
    This plugins requires the Monitoring Pro plugin to be installed and enabled with the `USE_MONITORING` setting set to `yes`.

The Reporting plugin provides a comprehensive solution for regular reporting of important data from BunkerWeb, including global statistics, attacks, bans, requests, reasons, and AS information. It offers a wide range of features, including automatic report creation, customization options, and seamless integration with monitoring pro plugin. With the Reporting plugin, you can easily generate and manage reports to monitor the performance and security of your application.

**List of features**

- Regular reporting of important data from BunkerWeb, including global statistics, attacks, bans, requests, reasons, and AS information.
- Integration with Monitoring Pro plugin for seamless integration and enhanced reporting capabilities.
- Support for webhooks (classic, Discord, and Slack) for real-time notifications.
- Support for SMTP for email notifications.
- Configuration options for customization and flexibility.

**List of settings**

| Setting                        | Default            | Context | Description                                                                                                                        |
| ------------------------------ | ------------------ | ------- | ---------------------------------------------------------------------------------------------------------------------------------- |
| `USE_REPORTING_SMTP`           | `no`               | global  | Enable sending the report via email.                                                                                               |
| `USE_REPORTING_WEBHOOK`        | `no`               | global  | Enable sending the report via webhook.                                                                                             |
| `REPORTING_SCHEDULE`           | `weekly`           | global  | The frequency at which reports are sent.                                                                                           |
| `REPORTING_WEBHOOK_URLS`       |                    | global  | List of webhook URLs to receive the report in Markdown (separated by spaces).                                                      |
| `REPORTING_SMTP_EMAILS`        |                    | global  | List of email addresses to receive the report in HTML format (separated by spaces).                                                |
| `REPORTING_SMTP_HOST`          |                    | global  | The host server used for SMTP sending.                                                                                             |
| `REPORTING_SMTP_PORT`          | `465`              | global  | The port used for SMTP. Please note that there are different standards depending on the type of connection (SSL = 465, TLS = 587). |
| `REPORTING_SMTP_FROM_EMAIL`    |                    | global  | The email address used as the sender. Note that 2FA must be disabled for this email address.                                       |
| `REPORTING_SMTP_FROM_USER`     |                    | global  | The user authentication value for sending via the from email address.                                                              |
| `REPORTING_SMTP_FROM_PASSWORD` |                    | global  | The password authentication value for sending via the from email address.                                                          |
| `REPORTING_SMTP_SSL`           | `SSL`              | global  | Determine whether or not to use a secure connection for SMTP.                                                                      |
| `REPORTING_SMTP_SUBJECT`       | `BunkerWeb Report` | global  | The subject line of the email.                                                                                                     |

!!! info "Information and behavior"
    - case `USE_REPORTING_SMTP` is set to `yes`, the setting `REPORTING_SMTP_EMAILS` must be set.
    - case `USE_REPORTING_WEBHOOK` is set to `yes`, the setting `REPORTING_WEBHOOK_URLS` must be set.
    - Accepted values for `REPORTING_SCHEDULE` are `daily`, `weekly`and `monthly`.
    - case no `REPORTING_SMTP_FROM_USER` and `REPORTING_SMTP_FROM_PASSWORD` are set, the plugin will try to send the email without authentication.
    - case `REPORTING_SMTP_FROM_USER` isn't set but `REPORTING_SMTP_FROM_PASSWORD` is set, the plugin will use the `REPORTING_SMTP_FROM_EMAIL` as the username.
    - case the job fails, the plugin will retry sending the report in the next execution.

## Backup and restore

### Backup

STREAM support :white_check_mark:

#### Automated backup

!!! warning "Information for Red Hat Enterprise Linux (RHEL) 8.9 users"
    If you are using **RHEL 8.9** and plan on using an **external database**, you will need to install the `mysql-community-client` package to ensure the `mysqldump` command is available. You can install the package by executing the following commands:

    === "MySQL/MariaDB"

        1. **Install the MySQL repository configuration package**

            ```bash
            sudo dnf install https://dev.mysql.com/get/mysql80-community-release-el8-9.noarch.rpm
            ```

        2. **Enable the MySQL repository**

            ```bash
            sudo dnf config-manager --enable mysql80-community
            ```

        3. **Install the MySQL client**

            ```bash
            sudo dnf install mysql-community-client
            ```

    === "PostgreSQL"

        1. **Install the PostgreSQL repository configuration package**

            ```bash
            dnf install "https://download.postgresql.org/pub/repos/yum/reporpms/EL-8-$(uname -m)/pgdg-redhat-repo-latest.noarch.rpm"
            ```

        2. **Install the PostgreSQL client**

            ```bash
            dnf install postgresql<version>
            ```


Data is invaluable, especially in digital environments where it's susceptible to loss due to various factors such as hardware failures, software errors, or human mistakes. To mitigate such risks and ensure the safety and availability of your important files, it's crucial to establish a robust backup system. This section outlines the backup functionality provided by BunkerWeb, allowing you to securely store your data in a custom location through regular backups.

!!! info "Information and behavior"

    The importance of backups cannot be overstated. They serve as a safety net against data loss scenarios, providing a means to restore your system to a previous state in case of unexpected events. Regular backups not only safeguard your data but also offer peace of mind, knowing that you have a reliable mechanism in place to recover from any mishaps.


| Setting            | Default                      | Context | Multiple | Description                                   |
| ------------------ | ---------------------------- | ------- | -------- | --------------------------------------------- |
| `USE_BACKUP`       | `yes`                        | global  | no       | Enable or disable the backup feature          |
| `BACKUP_DIRECTORY` | `/var/lib/bunkerweb/backups` | global  | no       | The directory where the backup will be stored |
| `BACKUP_SCHEDULE`  | `daily`                      | global  | no       | The frequency of the backup                   |
| `BACKUP_ROTATION`  | `7`                          | global  | no       | The number of backups to keep                 |

#### Manual backup

To manually initiate a backup, execute the following command:

=== "Linux"

    ```bash
    bwcli plugin backup save
    ```

=== "Docker"

    ```bash
    docker exec -it <scheduler_container> bwcli plugin backup save
    ```

This command will create a backup of your database and store it in the backup directory specified in the `BACKUP_DIRECTORY` setting.

You can also specify a custom directory for the backup by providing the `BACKUP_DIRECTORY` environment variable when executing the command:

=== "Linux"

    ```bash
    BACKUP_DIRECTORY=/path/to/backup/directory bwcli plugin backup save
    ```

=== "Docker"

    ```bash
    docker exec -it -e BACKUP_DIRECTORY=/path/to/backup/directory <scheduler_container> bwcli plugin backup save
    ```

    ```bash
    docker cp <scheduler_container>:/path/to/backup/directory /path/to/backup/directory
    ```

!!! note "Specifications for MariaDB/MySQL"

    In case you are using MariaDB/MySQL, you may encounter the following error when trying to backup your database:

    ```bash
    caching_sha2_password could not be loaded: Error loading shared library /usr/lib/mariadb/plugin/caching_sha2_password.so
    ```

    To resolve this issue, you can execute the following command to change the authentication plugin to `mysql_native_password`:

    ```sql
    ALTER USER 'yourusername'@'localhost' IDENTIFIED WITH mysql_native_password BY 'youpassword';
    ```

    If you're using the Docker integration, you can add the following command to the `docker-compose.yml` file to automatically change the authentication plugin:

    === "MariaDB"

        ```yaml
        bw-db:
            image: mariadb:<version>
            command: --default-authentication-plugin=mysql_native_password
            ...
        ```

    === "MySQL"

        ```yaml
        bw-db:
            image: mysql:<version>
            command: --default-authentication-plugin=mysql_native_password
            ...
        ```

#### Manual restore

To manually initiate a restore, execute the following command:

=== "Linux"

    ```bash
    bwcli plugin backup restore
    ```

=== "Docker"

    ```bash
    docker exec -it <scheduler_container> bwcli plugin backup restore
    ```

This command will create a temporary backup of your database in `/var/tmp/bunkerweb/backups` and restore your database to the latest backup available in the backup directory specified in the `BACKUP_DIRECTORY` setting.

You can also specify a custom backup file for the restore by providing the path to it as an argument when executing the command:

=== "Linux"

    ```bash
    bwcli plugin backup restore /path/to/backup/file
    ```

=== "Docker"

    ```bash
    docker cp /path/to/backup/file <scheduler_container>:/path/to/backup/file
    ```

    ```bash
    docker exec -it <scheduler_container> bwcli plugin backup restore /path/to/backup/file
    ```

!!! example "In case of failure"

    Don't worry if the restore fails, you can always restore your database to the previous state by executing the command again but with the `BACKUP_DIRECTORY` setting set to `/var/tmp/bunkerweb/backups`:

    === "Linux"

        ```bash
        BACKUP_DIRECTORY=/var/tmp/bunkerweb/backups bwcli plugin backup restore
        ```

    === "Docker"

        ```bash
        docker cp <scheduler_container>:/var/tmp/bunkerweb/backups /var/tmp/bunkerweb/backups
        ```

        ```bash
        docker exec -it -e BACKUP_DIRECTORY=/var/tmp/bunkerweb/backups <scheduler_container> bwcli plugin backup restore
        ```

### Backup S3 <img src='../assets/img/pro-icon.svg' alt='crow pro icon' height='24px' width='24px' style="transform : translateY(3px);"> (PRO)

STREAM support :white_check_mark:

The Backup S3 tool seamlessly automates data protection, similar to the community backup plugin. However, it stands out by securely storing backups directly in an S3 bucket.

By activating this feature, you're proactively safeguarding your **data's integrity**. Storing backups **remotely** shields crucial information from threats like **hardware failures**, **cyberattacks**, or **natural disasters**. This ensures both **security** and **availability**, enabling swift recovery during **unexpected events**, preserving **operational continuity**, and ensuring **peace of mind**.

!!! warning "Information for Red Hat Enterprise Linux (RHEL) 8.9 users"
    If you are using **RHEL 8.9** and plan on using an **external database**, you will need to install the `mysql-community-client` package to ensure the `mysqldump` command is available. You can install the package by executing the following commands:

    === "MySQL/MariaDB"

        1. **Install the MySQL repository configuration package**

            ```bash
            sudo dnf install https://dev.mysql.com/get/mysql80-community-release-el8-9.noarch.rpm
            ```

        2. **Enable the MySQL repository**

            ```bash
            sudo dnf config-manager --enable mysql80-community
            ```

        3. **Install the MySQL client**

            ```bash
            sudo dnf install mysql-community-client
            ```

    === "PostgreSQL"

        1. **Install the PostgreSQL repository configuration package**

            ```bash
            dnf install "https://download.postgresql.org/pub/repos/yum/reporpms/EL-8-$(uname -m)/pgdg-redhat-repo-latest.noarch.rpm"
            ```

        2. **Install the PostgreSQL client**

            ```bash
            dnf install postgresql<version>
            ```

**List of features**

- Automatic data backup to an S3 bucket
- Flexible scheduling options: daily, weekly, or monthly
- Rotation management for controlling the number of backups to keep
- Customizable compression level for backup files

**List of settings**

| Setting                       | Default | Context | Description                                  |
| ----------------------------- | ------- | ------- | -------------------------------------------- |
| `USE_BACKUP_S3`               | `no`    | global  | Enable or disable the S3 backup feature      |
| `BACKUP_S3_SCHEDULE`          | `daily` | global  | The frequency of the backup                  |
| `BACKUP_S3_ROTATION`          | `7`     | global  | The number of backups to keep                |
| `BACKUP_S3_ENDPOINT`          |         | global  | The S3 endpoint                              |
| `BACKUP_S3_BUCKET`            |         | global  | The S3 bucket                                |
| `BACKUP_S3_DIR`               |         | global  | The S3 directory                             |
| `BACKUP_S3_REGION`            |         | global  | The S3 region                                |
| `BACKUP_S3_ACCESS_KEY_ID`     |         | global  | The S3 access key ID                         |
| `BACKUP_S3_ACCESS_KEY_SECRET` |         | global  | The S3 access key secret                     |
| `BACKUP_S3_COMP_LEVEL`        | `6`     | global  | The compression level of the backup zip file |

#### Manual backup

To manually initiate a backup, execute the following command:

=== "Linux"

    ```bash
    bwcli plugin backup_s3 save
    ```

=== "Docker"

    ```bash
    docker exec -it <scheduler_container> bwcli plugin backup_s3 save
    ```

This command will create a backup of your database and store it in the S3 bucket specified in the `BACKUP_S3_BUCKET` setting.

You can also specify a custom S3 bucket for the backup by providing the `BACKUP_S3_BUCKET` environment variable when executing the command:

=== "Linux"

    ```bash
    BACKUP_S3_BUCKET=your-bucket-name bwcli plugin backup_s3 save
    ```

=== "Docker"

    ```bash
    docker exec -it -e BACKUP_S3_BUCKET=your-bucket-name <scheduler_container> bwcli plugin backup_s3 save
    ```

!!! note "Specifications for MariaDB/MySQL"

    In case you are using MariaDB/MySQL, you may encounter the following error when trying to backup your database:

    ```bash
    caching_sha2_password could not be loaded: Error loading shared library /usr/lib/mariadb/plugin/caching_sha2_password.so
    ```

    To resolve this issue, you can execute the following command to change the authentication plugin to `mysql_native_password`:

    ```sql
    ALTER USER 'yourusername'@'localhost' IDENTIFIED WITH mysql_native_password BY 'youpassword';
    ```

    If you're using the Docker integration, you can add the following command to the `docker-compose.yml` file to automatically change the authentication plugin:

    === "MariaDB"

        ```yaml
        bw-db:
            image: mariadb:<version>
            command: --default-authentication-plugin=mysql_native_password
            ...
        ```

    === "MySQL"

        ```yaml
        bw-db:
            image: mysql:<version>
            command: --default-authentication-plugin=mysql_native_password
            ...
        ```

#### Manual restore

To manually initiate a restore, execute the following command:

=== "Linux"

    ```bash
    bwcli plugin backup_s3 restore
    ```

=== "Docker"

    ```bash
    docker exec -it <scheduler_container> bwcli plugin backup_s3 restore
    ```

This command will create a temporary backup of your database in the S3 bucket specified in the `BACKUP_S3_BUCKET` setting and restore your database to the latest backup available in the bucket.

You can also specify a custom backup file for the restore by providing the path to it as an argument when executing the command:

=== "Linux"

    ```bash
    bwcli plugin backup_s3 restore s3_backup_file.zip
    ```

=== "Docker"

    ```bash
    docker exec -it <scheduler_container> bwcli plugin backup restore s3_backup_file.zip
    ```

!!! example "In case of failure"

    Don't worry if the restore fails, you can always restore your database to the previous state by executing the command again as a backup is created before the restore:

    === "Linux"

        ```bash
        bwcli plugin backup_s3 restore
        ```

    === "Docker"

        ```bash
        docker exec -it <scheduler_container> bwcli plugin backup_s3 restore
        ```

## Migration <img src='../assets/img/pro-icon.svg' alt='crow pro icon' height='24px' width='24px' style="transform : translateY(3px);"> (PRO)

STREAM support :white_check_mark:

The Migration plugin **revolutionizes** BunkerWeb configuration transfers between instances with its **user-friendly web interface**, simplifying the entire migration journey. Whether you're upgrading systems, scaling infrastructure, or transitioning environments, this tool empowers you to effortlessly transfer **settings, preferences, and data** with unmatched ease and confidence. Say goodbye to cumbersome manual processes and hello to a **seamless, hassle-free migration experience**.

**List of features**

- **Effortless Migration:** Easily transfer BunkerWeb configurations between instances without the complexities of manual procedures.

- **Intuitive Web Interface:** Navigate through the migration process effortlessly with a user-friendly web interface designed for intuitive operation.

- **Cross-Database Compatibility:** Enjoy seamless migration across various database platforms, including SQLite, MySQL, MariaDB, and PostgreSQL, ensuring compatibility with your preferred database environment.

### Create a migration file

To manually create a migration file, execute the following command:

=== "Linux"

    ```bash
    bwcli plugin migration create /path/to/migration/file
    ```

=== "Docker"

    1. Create a migration file:

        ```bash
        docker exec -it <scheduler_container> bwcli plugin migration create /path/to/migration/file
        ```

    2. Copy the migration file to your local machine:

        ```bash
        docker cp <scheduler_container>:/path/to/migration/file /path/to/migration/file
        ```

This command will create a backup of your database and store it in the backup directory specified in the command.

!!! note "Specifications for MariaDB/MySQL"

    In case you are using MariaDB/MySQL, you may encounter the following error when trying to backup your database:

    ```bash
    caching_sha2_password could not be loaded: Error loading shared library /usr/lib/mariadb/plugin/caching_sha2_password.so
    ```

    To resolve this issue, you can execute the following command to change the authentication plugin to `mysql_native_password`:

    ```sql
    ALTER USER 'yourusername'@'localhost' IDENTIFIED WITH mysql_native_password BY 'youpassword';
    ```

    If you're using the Docker integration, you can add the following command to the `docker-compose.yml` file to automatically change the authentication plugin:

    === "MariaDB"

        ```yaml
        bw-db:
            image: mariadb:<version>
            command: --default-authentication-plugin=mysql_native_password
            ...
        ```

    === "MySQL"

        ```yaml
        bw-db:
            image: mysql:<version>
            command: --default-authentication-plugin=mysql_native_password
            ...
        ```

### Initialize a migration

To manually initialize a migration, execute the following command:

=== "Linux"

    ```bash
    bwcli plugin migration migrate /path/to/migration/file
    ```

=== "Docker"

    1. Copy the migration file to the container:

        ```bash
        docker cp /path/to/migration/file <scheduler_container>:/path/to/migration/file
        ```

    2. Initialize the migration:

        ```bash
        docker exec -it <scheduler_container> bwcli plugin migration migrate /path/to/migration/file
        ```

This command seamlessly migrates your BunkerWeb data to precisely match the configuration outlined in the migration file.

## Security.txt

STREAM support :white_check_mark:

The Security.txt plugin allows you to easily create a `security.txt` file for your website, providing a standardized method for security researchers and others to report security vulnerabilities. By enabling this feature, you can enhance your site's security posture and streamline the reporting process for potential security issues.

**List of features**

- **Streamlined and Standardized Reporting:** Implement a standardized and user-friendly method for security researchers to report vulnerabilities, ensuring clear communication and timely responses.
- **Enhanced Security Posture and Transparency:** Strengthen your site's security by providing clear guidelines for reporting security issues, fostering transparency and trust within the security community.
- **Customizable and User-Friendly Configuration:** Customize the `security.txt` file to include specific contact information and security policies, and manage it easily through a user-friendly web interface.
- **Compliance with Best Practices:** Align with industry best practices by implementing a `security.txt` file, demonstrating your commitment to security and fostering a collaborative security culture.

!!! warning "Settings required"
    To enable the Security.txt plugin, you need to at least set the `SECURITYTXT_CONTACT` setting to a valid value to specify the contact information for reporting security vulnerabilities. If this setting is not configured, the `security.txt` file won't be served.

**List of settings**

| Setting                        | Default                     | Context   | Multiple | Description                                                                                                                                                                                                                                                              |
| ------------------------------ | --------------------------- | --------- | -------- | ------------------------------------------------------------------------------------------------------------------------------------------------------------------------------------------------------------------------------------------------------------------------ |
| `USE_SECURITYTXT`              | `no`                        | multisite | no       | Enable security.txt file.                                                                                                                                                                                                                                                |
| `SECURITYTXT_URI`              | `/.well-known/security.txt` | multisite | no       | Indicates the URI where the "security.txt" file will be accessible from.                                                                                                                                                                                                 |
| `SECURITYTXT_CONTACT`          |                             | multisite | yes      | Indicates a method that researchers should use for reporting security vulnerabilities such as an email address, a phone number, and/or a web page with contact information. (If the value is empty, the security.txt file will not be created as it is a required field) |
| `SECURITYTXT_EXPIRES`          |                             | multisite | no       | Indicates the date and time after which the data contained in the "security.txt" file is considered stale and should not be used (If the value is empty, the value will always be the current date and time + 1 year).                                                   |
| `SECURITYTXT_ENCRYPTION`       |                             | multisite | yes      | Indicates an encryption key that security researchers should use for encrypted communication.                                                                                                                                                                            |
| `SECURITYTXT_ACKNOWLEDGEMENTS` |                             | multisite | yes      | Indicates a link to a page where security researchers are recognized for their reports.                                                                                                                                                                                  |
| `SECURITYTXT_PREFERRED_LANG`   | `en`                        | multisite | no       | Can be used to indicate a set of natural languages that are preferred when submitting security reports.                                                                                                                                                                  |
| `SECURITYTXT_CANONICAL`        |                             | multisite | yes      | Indicates the canonical URIs where the "security.txt" file is located, which is usually something like "https://example.com/.well-known/security.txt". (If the value is empty, the default value will be automatically generated from the site URL + SECURITYTXT_URI)    |
| `SECURITYTXT_POLICY`           |                             | multisite | yes      | Indicates a link to where the vulnerability disclosure policy is located.                                                                                                                                                                                                |
| `SECURITYTXT_HIRING`           |                             | multisite | yes      | Used for linking to the vendor's security-related job positions.                                                                                                                                                                                                         |
| `SECURITYTXT_CSAF`             |                             | multisite | yes      | A link to the provider-metadata.json of your CSAF (Common Security Advisory Framework) provider.                                                                                                                                                                         |

!!! info "Autogenerated values"
    - The `SECURITYTXT_CANONICAL` setting is automatically generated from the site URL and the `SECURITYTXT_URI` setting (if the value is empty).
    - The `SECURITYTXT_EXPIRES` setting is automatically generated to be the current date and time + 1 year if the value is empty.<|MERGE_RESOLUTION|>--- conflicted
+++ resolved
@@ -260,13 +260,8 @@
 
 You can choose between the following versions of the OWASP Core Rule Set :
 
-<<<<<<< HEAD
 - **3** : The version [v3.3.5](https://github.com/coreruleset/coreruleset/releases/tag/v3.3.5) of the OWASP Core Rule Set
-- **4** : The version [v4.4.0](https://github.com/coreruleset/coreruleset/releases/tag/v4.4.0) of the OWASP Core Rule Set (***default***)
-=======
-- **3** : The version [v3.3.5](https://github.com/coreruleset/coreruleset/releases/tag/v3.3.5) of the OWASP Core Rule Set (***default***)
-- **4** : The version [v4.5.0](https://github.com/coreruleset/coreruleset/releases/tag/v4.5.0) of the OWASP Core Rule Set
->>>>>>> d91bca99
+- **4** : The version [v4.5.0](https://github.com/coreruleset/coreruleset/releases/tag/v4.5.0) of the OWASP Core Rule Set (***default***)
 - **nightly** : The latest [nightly](https://github.com/coreruleset/coreruleset/releases/tag/nightly) build of the OWASP Core Rule Set which is updated every day
 
 !!! example "OWASP Core Rule Set's nightly build"
