local ffi = require("ffi")
local C = ffi.C
local ffi_cast = ffi.cast
local ffi_str = ffi.string

local format_error = require("resty.openssl.err").format_error

local OPENSSL_3X

local function try_require_modules()
  package.loaded["resty.openssl.version"] = nil

  local pok, lib = pcall(require, "resty.openssl.version")
  if pok then
    OPENSSL_3X = lib.OPENSSL_3X

    require "resty.openssl.include.crypto"
    require "resty.openssl.include.objects"
  else
    package.loaded["resty.openssl.version"] = nil
  end
end
try_require_modules()


local _M = {
  _VERSION = '1.2.0',
}

function _M.load_modules()
  _M.bn = require("resty.openssl.bn")
  _M.cipher = require("resty.openssl.cipher")
  _M.digest = require("resty.openssl.digest")
  _M.hmac = require("resty.openssl.hmac")
  _M.kdf = require("resty.openssl.kdf")
  _M.pkey = require("resty.openssl.pkey")
  _M.objects = require("resty.openssl.objects")
  _M.rand = require("resty.openssl.rand")
  _M.version = require("resty.openssl.version")
  _M.x509 = require("resty.openssl.x509")
  _M.altname = require("resty.openssl.x509.altname")
  _M.chain = require("resty.openssl.x509.chain")
  _M.csr = require("resty.openssl.x509.csr")
  _M.crl = require("resty.openssl.x509.crl")
  _M.extension = require("resty.openssl.x509.extension")
  _M.extensions = require("resty.openssl.x509.extensions")
  _M.name = require("resty.openssl.x509.name")
  _M.revoked = require("resty.openssl.x509.revoked")
  _M.store = require("resty.openssl.x509.store")
  _M.pkcs12 = require("resty.openssl.pkcs12")
  _M.ssl = require("resty.openssl.ssl")
  _M.ssl_ctx = require("resty.openssl.ssl_ctx")

  if OPENSSL_3X then
    _M.provider = require("resty.openssl.provider")
    _M.mac = require("resty.openssl.mac")
    _M.ctx = require("resty.openssl.ctx")
  end

  _M.bignum = _M.bn
end

function _M.luaossl_compat()
  _M.load_modules()

  _M.csr.setSubject = _M.csr.set_subject_name
  _M.csr.setPublicKey = _M.csr.set_pubkey

  _M.x509.setPublicKey = _M.x509.set_pubkey
  _M.x509.getPublicKey = _M.x509.get_pubkey
  _M.x509.setSerial = _M.x509.set_serial_number
  _M.x509.getSerial = _M.x509.get_serial_number
  _M.x509.setSubject = _M.x509.set_subject_name
  _M.x509.getSubject = _M.x509.get_subject_name
  _M.x509.setIssuer = _M.x509.set_issuer_name
  _M.x509.getIssuer = _M.x509.get_issuer_name
  _M.x509.getOCSP = _M.x509.get_ocsp_url

  local pkey_new = _M.pkey.new
  _M.pkey.new = function(a, b)
    if type(a) == "string" then
      return pkey_new(a, b and unpack(b))
    else
      return pkey_new(a, b)
    end
  end

  _M.cipher.encrypt = function(self, key, iv, padding)
    return self, _M.cipher.init(self, key, iv, true, not padding)
  end
  _M.cipher.decrypt = function(self, key, iv, padding)
    return self, _M.cipher.init(self, key, iv, false, not padding)
  end

  local digest_update = _M.digest.update
  _M.digest.update = function(self, ...)
    local ok, err = digest_update(self, ...)
    if ok then
      return self
    else
      return nil, err
    end
  end

  local store_verify = _M.store.verify
  _M.store.verify = function(...)
    local ok, err = store_verify(...)
    if err then
      return false, err
    else
      return true, ok
    end
  end

  local kdf_derive = _M.kdf.derive
  local kdf_keys_mappings = {
    iter = "pbkdf2_iter",
    key = "hkdf_key",
    info = "hkdf_info",
    secret = "tls1_prf_secret",
    seed = "tls1_prf_seed",
    maxmem_bytes = "scrypt_maxmem",
    N = "scrypt_N",
    r = "scrypt_r",
    p = "scrypt_p",
  }
  _M.kdf.derive = function(o)
    for k1, k2 in pairs(kdf_keys_mappings) do
      o[k1] = o[k2]
      o[k2] = nil
    end
    local hkdf_mode = o.hkdf_mode
    if hkdf_mode == "extract_and_expand" then
      o.hkdf_mode = _M.kdf.HKDEF_MODE_EXTRACT_AND_EXPAND
    elseif hkdf_mode == "extract_only" then
      o.hkdf_mode = _M.kdf.HKDEF_MODE_EXTRACT_ONLY
    elseif hkdf_mode == "expand_only" then
      o.hkdf_mode = _M.kdf.HKDEF_MODE_EXPAND_ONLY
    end
    return kdf_derive(o)
  end

  _M.pkcs12.new = function(tbl)
    local certs = {}
    local passphrase = tbl.passphrase
    if not tbl.key then
      return nil, "key must be set"
    end
    for _, cert in ipairs(tbl.certs) do
      if not _M.x509.istype(cert) then
        return nil, "certs must contains only x509 instance"
      end
      if cert:check_private_key(tbl.key) then
        tbl.cert = cert
      else
        certs[#certs + 1] = cert
      end
    end
    tbl.cacerts = certs
    return _M.pkcs12.encode(tbl, passphrase)
  end

  _M.crl.add = _M.crl.add_revoked
  _M.crl.lookupSerial = _M.crl.get_by_serial

  for mod, tbl in pairs(_M) do
    if type(tbl) == 'table' then
      -- avoid using a same table as the iterrator will change
      local new_tbl = {}
      -- luaossl always error() out
      for k, f in pairs(tbl) do
        if type(f) == 'function' then
          local of = f
          new_tbl[k] = function(...)
            local ret = { of(...) }
            if ret and #ret > 1 and ret[#ret] then
              error(mod .. "." .. k .. "(): " .. ret[#ret])
            end
            return unpack(ret)
          end
        end
      end

      for k, f in pairs(new_tbl) do
        tbl[k] = f
      end

      setmetatable(tbl, {
        __index = function(t, k)
          local tok
          -- handle special case
          if k == 'toPEM' then
            tok = 'to_PEM'
          else
            tok = k:gsub("(%l)(%u)", function(a, b) return a .. "_" .. b:lower() end)
            if tok == k then
              return
            end
          end
          if type(tbl[tok]) == 'function' then
            return tbl[tok]
          end
        end
      })
    end
  end

  -- skip error() conversion
  _M.pkcs12.parse = function(p12, passphrase)
    local r, err = _M.pkcs12.decode(p12, passphrase)
    if err then error(err) end
    return r.key, r.cert, r.cacerts
  end
end

if OPENSSL_3X then
  require "resty.openssl.include.evp"
  local provider = require "resty.openssl.provider"
  local ctx_lib = require "resty.openssl.ctx"
  local fips_provider_ctx

  function _M.set_fips_mode(enable, self_test)
    if (not not enable) == _M.get_fips_mode() then
      return true
    end

    if enable then
      local p, err = provider.load("fips")
      if not p then
        return false, err
      end
      fips_provider_ctx = p
      if self_test then
        local ok, err = p:self_test()
        if not ok then
          return false, err
        end
      end
    elseif fips_provider_ctx then -- disable
      local p = fips_provider_ctx
      fips_provider_ctx = nil
      return p:unload()
    end

    -- set algorithm in fips mode in default ctx
    -- this deny/allow non-FIPS compliant algorithms to be used from EVP interface
    -- and redirect/remove redirect implementation to fips provider
    if C.EVP_default_properties_enable_fips(ctx_lib.get_libctx(), enable and 1 or 0) == 0 then
      return false, format_error("openssl.set_fips_mode: EVP_default_properties_enable_fips")
    end

    return true
  end

  function _M.get_fips_mode()
    local pok = provider.is_available("fips")
    if not pok then
      return false
    end

    return C.EVP_default_properties_is_fips_enabled(ctx_lib.get_libctx()) == 1
  end

  function _M.get_fips_version_text()
    if not fips_provider_ctx then
      return false, "FIPS mode is not enabled"
    end

    return fips_provider_ctx:get_params("version")
  end
else
  function _M.set_fips_mode(enable)
    if (not not enable) == _M.get_fips_mode() then
      return true
    end

    if C.FIPS_mode_set(enable and 1 or 0) == 0 then
      return false, format_error("openssl.set_fips_mode")
    end

    return true
  end

  function _M.get_fips_mode()
    return C.FIPS_mode() == 1
  end

  function _M.get_fips_version_text()
    return nil, "openssl.get_fips_version_text not supported on OpenSSL 1.1.1"
  end
end

function _M.set_default_properties(props)
  if not OPENSSL_3X then
    return nil, "openssl.set_default_properties is only not supported from OpenSSL 3.0"
  end

  local ctx_lib = require "resty.openssl.ctx"

  if C.EVP_set_default_properties(ctx_lib.get_libctx(), props) == 0 then
    return false, format_error("openssl.EVP_set_default_properties")
  end

  return true
end

local function list_legacy(typ, get_nid_cf)
  local typ_lower = string.lower(typ:sub(5)) -- cut off EVP_
  require("resty.openssl.include.evp." .. typ_lower)

  local ret = {}
  local fn = ffi_cast("fake_openssl_" .. typ_lower .. "_list_fn*",
    function(elem, from, to, arg)
      if elem ~= nil then
        local nid = get_nid_cf(elem)
        table.insert(ret, ffi_str(C.OBJ_nid2sn(nid)))
      end
      -- from/to (renamings) are ignored
    end)
  C[typ .. "_do_all_sorted"](fn, nil)
  fn:free()

  return ret
end

local function list_provided(typ, hide_provider)
  local typ_lower = string.lower(typ:sub(5)) -- cut off EVP_
  local typ_ptr = typ .. "*"
  require("resty.openssl.include.evp." .. typ_lower)
  local ctx_lib = require "resty.openssl.ctx"

  local ret = {}

  local fn = ffi_cast("fake_openssl_" .. typ_lower .. "_provided_list_fn*",
<<<<<<< HEAD
    function(elem, _)
      elem = ffi_cast(typ_ptr, elem)
      local name = ffi_str(C[typ .. "_get0_name"](elem))
      -- alternate names are ignored, retrieve use TYPE_names_do_all
      local prov = ffi_str(C.OSSL_PROVIDER_get0_name(C[typ .. "_get0_provider"](elem)))
      table.insert(ret, name .. " @ " .. prov)
    end)
=======
              function(elem, _)
                elem = ffi_cast(typ_ptr, elem)
                local name = ffi_str(C[typ .. "_get0_name"](elem))
                if hide_provider then
                  table.insert(ret, name)
                else
                  -- alternate names are ignored, retrieve use TYPE_names_do_all
                  local prov = ffi_str(C.OSSL_PROVIDER_get0_name(C[typ .. "_get0_provider"](elem)))
                  table.insert(ret, name .. " @ " .. prov)
                end
              end)
>>>>>>> 494e111c

  C[typ .. "_do_all_provided"](ctx_lib.get_libctx(), fn, nil)
  fn:free()

  table.sort(ret)
  return ret
end

function _M.list_cipher_algorithms(hide_provider)
  require "resty.openssl.include.evp.cipher"
<<<<<<< HEAD
  local ret = list_legacy("EVP_CIPHER",
    OPENSSL_3X and C.EVP_CIPHER_get_nid or C.EVP_CIPHER_nid)
=======
>>>>>>> 494e111c

  if OPENSSL_3X then
    return list_provided("EVP_CIPHER", hide_provider)
  else
    return list_legacy("EVP_CIPHER", C.EVP_CIPHER_nid)
  end
end

function _M.list_digest_algorithms(hide_provider)
  require "resty.openssl.include.evp.md"
<<<<<<< HEAD
  local ret = list_legacy("EVP_MD",
    OPENSSL_3X and C.EVP_MD_get_type or C.EVP_MD_type)
=======
>>>>>>> 494e111c

  if OPENSSL_3X then
    return list_provided("EVP_MD", hide_provider)
  else
    return list_legacy("EVP_MD", C.EVP_MD_type)
  end
end

function _M.list_mac_algorithms(hide_provider)
  if not OPENSSL_3X then
    return nil, "openssl.list_mac_algorithms is only supported from OpenSSL 3.0"
  end

  return list_provided("EVP_MAC", hide_provider)
end

function _M.list_kdf_algorithms(hide_provider)
  if not OPENSSL_3X then
    return nil, "openssl.list_kdf_algorithms is only supported from OpenSSL 3.0"
  end

  return list_provided("EVP_KDF", hide_provider)
end

local valid_ssl_protocols = {
  ["SSLv3"]   = 0x0300,
  ["TLSv1"]   = 0x0301,
  ["TLSv1.1"] = 0x0302,
  ["TLSv1.2"] = 0x0303,
  ["TLSv1.3"] = 0x0304,
}

function _M.list_ssl_ciphers(cipher_list, ciphersuites, protocol)
  local ssl_lib = require("resty.openssl.ssl")
  local ssl_macro = require("resty.openssl.include.ssl")

  if protocol then
    if not valid_ssl_protocols[protocol] then
      return nil, "unknown protocol \"" .. protocol .. "\""
    end
    protocol = valid_ssl_protocols[protocol]
  end

  local ssl_ctx = C.SSL_CTX_new(C.TLS_server_method())
  if ssl_ctx == nil then
    return nil, format_error("SSL_CTX_new")
  end
  ffi.gc(ssl_ctx, C.SSL_CTX_free)

  local ssl = C.SSL_new(ssl_ctx)
  if ssl == nil then
    return nil, format_error("SSL_new")
  end
  ffi.gc(ssl, C.SSL_free)

  if protocol then
    if ssl_macro.SSL_set_min_proto_version(ssl, protocol) == 0 or
        ssl_macro.SSL_set_max_proto_version(ssl, protocol) == 0 then
      return nil, format_error("SSL_set_min/max_proto_version")
    end
  end

  ssl = { ctx = ssl }

  local ok, err
  if cipher_list then
    ok, err = ssl_lib.set_cipher_list(ssl, cipher_list)
    if not ok then
      return nil, err
    end
  end

  if ciphersuites then
    ok, err = ssl_lib.set_ciphersuites(ssl, ciphersuites)
    if not ok then
      return nil, err
    end
  end

  return ssl_lib.get_ciphers(ssl)
end

return _M<|MERGE_RESOLUTION|>--- conflicted
+++ resolved
@@ -332,27 +332,17 @@
   local ret = {}
 
   local fn = ffi_cast("fake_openssl_" .. typ_lower .. "_provided_list_fn*",
-<<<<<<< HEAD
     function(elem, _)
       elem = ffi_cast(typ_ptr, elem)
       local name = ffi_str(C[typ .. "_get0_name"](elem))
-      -- alternate names are ignored, retrieve use TYPE_names_do_all
-      local prov = ffi_str(C.OSSL_PROVIDER_get0_name(C[typ .. "_get0_provider"](elem)))
-      table.insert(ret, name .. " @ " .. prov)
+      if hide_provider then
+        table.insert(ret, name)
+      else
+        -- alternate names are ignored, retrieve use TYPE_names_do_all
+        local prov = ffi_str(C.OSSL_PROVIDER_get0_name(C[typ .. "_get0_provider"](elem)))
+        table.insert(ret, name .. " @ " .. prov)
+      end
     end)
-=======
-              function(elem, _)
-                elem = ffi_cast(typ_ptr, elem)
-                local name = ffi_str(C[typ .. "_get0_name"](elem))
-                if hide_provider then
-                  table.insert(ret, name)
-                else
-                  -- alternate names are ignored, retrieve use TYPE_names_do_all
-                  local prov = ffi_str(C.OSSL_PROVIDER_get0_name(C[typ .. "_get0_provider"](elem)))
-                  table.insert(ret, name .. " @ " .. prov)
-                end
-              end)
->>>>>>> 494e111c
 
   C[typ .. "_do_all_provided"](ctx_lib.get_libctx(), fn, nil)
   fn:free()
@@ -363,11 +353,6 @@
 
 function _M.list_cipher_algorithms(hide_provider)
   require "resty.openssl.include.evp.cipher"
-<<<<<<< HEAD
-  local ret = list_legacy("EVP_CIPHER",
-    OPENSSL_3X and C.EVP_CIPHER_get_nid or C.EVP_CIPHER_nid)
-=======
->>>>>>> 494e111c
 
   if OPENSSL_3X then
     return list_provided("EVP_CIPHER", hide_provider)
@@ -378,11 +363,6 @@
 
 function _M.list_digest_algorithms(hide_provider)
   require "resty.openssl.include.evp.md"
-<<<<<<< HEAD
-  local ret = list_legacy("EVP_MD",
-    OPENSSL_3X and C.EVP_MD_get_type or C.EVP_MD_type)
-=======
->>>>>>> 494e111c
 
   if OPENSSL_3X then
     return list_provided("EVP_MD", hide_provider)
