-- https://github.com/GUI/lua-openssl-ffi/blob/master/lib/openssl-ffi/version.lua
local ffi = require "ffi"
local C = ffi.C
local ffi_str = ffi.string

ffi.cdef[[
  // 1.0
  unsigned long SSLeay(void);
  const char *SSLeay_version(int t);
  // >= 1.1
  unsigned long OpenSSL_version_num();
  const char *OpenSSL_version(int t);
  // >= 3.0
  const char *OPENSSL_info(int t);
]]

local version_func, info_func
local types_table

-- >= 1.1
local ok, version_num = pcall(function()
  local num = C.OpenSSL_version_num()
  version_func = C.OpenSSL_version
  types_table = {
    VERSION = 0,
    CFLAGS = 1,
    BUILT_ON = 2,
    PLATFORM = 3,
    DIR = 4,
    ENGINES_DIR = 5,
    VERSION_STRING = 6,
    FULL_VERSION_STRING = 7,
    MODULES_DIR = 8,
    CPU_INFO = 9,
  }
  return num
end)


if not ok then
  -- 1.0.x
  ok, version_num = pcall(function()
    local num = C.SSLeay()
    version_func = C.SSLeay_version
    types_table = {
      VERSION = 0,
      CFLAGS = 2,
      BUILT_ON = 3,
      PLATFORM = 4,
      DIR = 5,
    }
    return num
  end)
end


if not ok then
  error(string.format("OpenSSL has encountered an error: %s; is OpenSSL library loaded?",
        tostring(version_num)))
elseif type(version_num) == 'number' and version_num < 0x10000000 then
  error(string.format("OpenSSL version %s is not supported", tostring(version_num or 0)))
elseif not version_num then
  error("Can not get OpenSSL version")
end

if version_num >= 0x30000000 then
  local info_table = {
    INFO_CONFIG_DIR = 1001,
    INFO_ENGINES_DIR = 1002,
    INFO_MODULES_DIR = 1003,
    INFO_DSO_EXTENSION = 1004,
    INFO_DIR_FILENAME_SEPARATOR = 1005,
    INFO_LIST_SEPARATOR = 1006,
    INFO_SEED_SOURCE = 1007,
    INFO_CPU_SETTINGS = 1008,
  }

  for k, v in pairs(info_table) do
    types_table[k] = v
  end

  info_func = C.OPENSSL_info
else
  info_func = function(_)
    error(string.format("OPENSSL_info is not supported on %s", ffi_str(version_func(0))))
  end
end

return setmetatable({
    version_num = tonumber(version_num),
    version_text = ffi_str(version_func(0)),
    version = function(t)
      return ffi_str(version_func(t))
    end,
    info = function(t)
      return ffi_str(info_func(t))
    end,
    -- the following has implict upper bound of 4.x
    OPENSSL_3X = version_num >= 0x30000000 and version_num < 0x40000000,
<<<<<<< HEAD
    OPENSSL_30 = version_num >= 0x30000000 and version_num < 0x30100000, -- for backward compat, deprecated
    OPENSSL_11 = version_num >= 0x10100000 and version_num < 0x10200000,
    OPENSSL_111 = version_num >= 0x10101000 and version_num < 0x10200000,
    OPENSSL_11_OR_LATER = version_num >= 0x10100000 and version_num < 0x40000000,
    OPENSSL_111_OR_LATER = version_num >= 0x10101000 and version_num < 0x40000000,
    OPENSSL_10 = version_num < 0x10100000 and version_num > 0x10000000,
    BORINGSSL = BORINGSSL,
    BORINGSSL_110 = BORINGSSL and version_num >= 0x10100000 and version_num < 0x10101000
=======
    OPENSSL_111 = version_num >= 0x10101000 and version_num < 0x10200000,
>>>>>>> efaaf454
  }, {
    __index = types_table,
})<|MERGE_RESOLUTION|>--- conflicted
+++ resolved
@@ -3,7 +3,7 @@
 local C = ffi.C
 local ffi_str = ffi.string
 
-ffi.cdef[[
+ffi.cdef [[
   // 1.0
   unsigned long SSLeay(void);
   const char *SSLeay_version(int t);
@@ -56,7 +56,7 @@
 
 if not ok then
   error(string.format("OpenSSL has encountered an error: %s; is OpenSSL library loaded?",
-        tostring(version_num)))
+    tostring(version_num)))
 elseif type(version_num) == 'number' and version_num < 0x10000000 then
   error(string.format("OpenSSL version %s is not supported", tostring(version_num or 0)))
 elseif not version_num then
@@ -87,28 +87,17 @@
 end
 
 return setmetatable({
-    version_num = tonumber(version_num),
-    version_text = ffi_str(version_func(0)),
-    version = function(t)
-      return ffi_str(version_func(t))
-    end,
-    info = function(t)
-      return ffi_str(info_func(t))
-    end,
-    -- the following has implict upper bound of 4.x
-    OPENSSL_3X = version_num >= 0x30000000 and version_num < 0x40000000,
-<<<<<<< HEAD
-    OPENSSL_30 = version_num >= 0x30000000 and version_num < 0x30100000, -- for backward compat, deprecated
-    OPENSSL_11 = version_num >= 0x10100000 and version_num < 0x10200000,
-    OPENSSL_111 = version_num >= 0x10101000 and version_num < 0x10200000,
-    OPENSSL_11_OR_LATER = version_num >= 0x10100000 and version_num < 0x40000000,
-    OPENSSL_111_OR_LATER = version_num >= 0x10101000 and version_num < 0x40000000,
-    OPENSSL_10 = version_num < 0x10100000 and version_num > 0x10000000,
-    BORINGSSL = BORINGSSL,
-    BORINGSSL_110 = BORINGSSL and version_num >= 0x10100000 and version_num < 0x10101000
-=======
-    OPENSSL_111 = version_num >= 0x10101000 and version_num < 0x10200000,
->>>>>>> efaaf454
-  }, {
-    __index = types_table,
+  version_num = tonumber(version_num),
+  version_text = ffi_str(version_func(0)),
+  version = function(t)
+    return ffi_str(version_func(t))
+  end,
+  info = function(t)
+    return ffi_str(info_func(t))
+  end,
+  -- the following has implict upper bound of 4.x
+  OPENSSL_3X = version_num >= 0x30000000 and version_num < 0x40000000,
+  OPENSSL_111 = version_num >= 0x10101000 and version_num < 0x10200000,
+}, {
+  __index = types_table,
 })