-- https://github.com/GUI/lua-openssl-ffi/blob/master/lib/openssl-ffi/version.lua
local ffi = require "ffi"
local C = ffi.C
local ffi_str = ffi.string
local log_debug = require "resty.openssl.auxiliary.compat".log_debug

local libcrypto_name
local lib_patterns = {
  "%s", "%s.so.3", "%s.so.1.1", "%s.so.1.0"
}

local function load_library()
  for _, pattern in ipairs(lib_patterns) do
    -- true: load to global namespae
    local pok, _ = pcall(ffi.load, string.format(pattern, "crypto"), true)
    if pok then
      libcrypto_name = string.format(pattern, "crypto")
      ffi.load(string.format(pattern, "ssl"), true)

      log_debug("loaded crypto library: ", libcrypto_name)
      return libcrypto_name
    end
  end

  return false, "unable to load crypto library"
end

<<<<<<< HEAD
ffi.cdef [[
  // 1.0
  unsigned long SSLeay(void);
  const char *SSLeay_version(int t);
=======
ffi.cdef[[
>>>>>>> 494e111c
  // >= 1.1
  unsigned long OpenSSL_version_num();
  const char *OpenSSL_version(int t);
  // >= 3.0
  const char *OPENSSL_info(int t);
]]

local version_func, info_func
local types_table = {
  VERSION = 0,
  CFLAGS = 1,
  BUILT_ON = 2,
  PLATFORM = 3,
  DIR = 4,
  ENGINES_DIR = 5,
  VERSION_STRING = 6,
  FULL_VERSION_STRING = 7,
  MODULES_DIR = 8,
  CPU_INFO = 9,
}

local get_version = function()
  local num = C.OpenSSL_version_num()
  version_func = C.OpenSSL_version
  return num
end

local ok, version_num = pcall(get_version)
if not ok then
  ok, version_num = pcall(load_library)
  if ok then
    -- try again
    ok, version_num = pcall(get_version)
  end
end

if not ok then
  error(string.format("OpenSSL has encountered an error: %s; is OpenSSL library loaded?",
<<<<<<< HEAD
    tostring(version_num)))
elseif type(version_num) == 'number' and version_num < 0x10000000 then
=======
        tostring(version_num)))
elseif type(version_num) == 'number' and version_num < 0x10101000 then
>>>>>>> 494e111c
  error(string.format("OpenSSL version %s is not supported", tostring(version_num or 0)))
elseif not version_num then
  error("Can not get OpenSSL version")
end

if version_num >= 0x30000000 then
  local info_table = {
    INFO_CONFIG_DIR = 1001,
    INFO_ENGINES_DIR = 1002,
    INFO_MODULES_DIR = 1003,
    INFO_DSO_EXTENSION = 1004,
    INFO_DIR_FILENAME_SEPARATOR = 1005,
    INFO_LIST_SEPARATOR = 1006,
    INFO_SEED_SOURCE = 1007,
    INFO_CPU_SETTINGS = 1008,
  }

  for k, v in pairs(info_table) do
    types_table[k] = v
  end

  info_func = C.OPENSSL_info
else
  info_func = function(_)
    error(string.format("OPENSSL_info is not supported on %s", ffi_str(version_func(0))))
  end
end

return setmetatable({
  version_num = tonumber(version_num),
  version_text = ffi_str(version_func(0)),
  version = function(t)
    return ffi_str(version_func(t))
  end,
  info = function(t)
    return ffi_str(info_func(t))
  end,
  -- the following has implict upper bound of 4.x
  OPENSSL_3X = version_num >= 0x30000000 and version_num < 0x40000000,
  OPENSSL_111 = version_num >= 0x10101000 and version_num < 0x10200000,
}, {
  __index = types_table,
})<|MERGE_RESOLUTION|>--- conflicted
+++ resolved
@@ -25,14 +25,7 @@
   return false, "unable to load crypto library"
 end
 
-<<<<<<< HEAD
 ffi.cdef [[
-  // 1.0
-  unsigned long SSLeay(void);
-  const char *SSLeay_version(int t);
-=======
-ffi.cdef[[
->>>>>>> 494e111c
   // >= 1.1
   unsigned long OpenSSL_version_num();
   const char *OpenSSL_version(int t);
@@ -71,13 +64,8 @@
 
 if not ok then
   error(string.format("OpenSSL has encountered an error: %s; is OpenSSL library loaded?",
-<<<<<<< HEAD
     tostring(version_num)))
-elseif type(version_num) == 'number' and version_num < 0x10000000 then
-=======
-        tostring(version_num)))
 elseif type(version_num) == 'number' and version_num < 0x10101000 then
->>>>>>> 494e111c
   error(string.format("OpenSSL version %s is not supported", tostring(version_num or 0)))
 elseif not version_num then
   error("Can not get OpenSSL version")
