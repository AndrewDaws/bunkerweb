--- conflicted
+++ resolved
@@ -39,17 +39,9 @@
   rm -rf /tmp/req
 
 # Compile and install dependencies
-<<<<<<< HEAD
 RUN dnf install -y readline-devel python39-pip brotli brotli-devel gperftools-devel perl libxslt-devel libxml2 libxslt bash gd gd-devel gcc-c++ curl znc-modtcl gawk libtool pcre-devel automake autoconf gcc make openssl-devel git zlib-devel libxml2-devel pkgconf libcurl-devel geoip-devel --skip-broken && \
   pip3.9 install --no-cache-dir --upgrade pip && \
   pip3.9 install --no-cache-dir --upgrade pip-tools wheel setuptools && \
-=======
-RUN dnf install -y --setopt=install_weak_deps=False readline-devel python39 python39-devel brotli brotli-devel gperftools-devel perl libxslt-devel libxml2 libxslt bash gd gd-devel gcc-c++ curl znc-modtcl gawk libtool pcre-devel automake autoconf gcc make openssl-devel git zlib-devel libxml2-devel pkgconf libcurl-devel geoip-devel --skip-broken && \
-  curl https://bootstrap.pypa.io/get-pip.py > /tmp/get-pip.py && \
-  python3 /tmp/get-pip.py && \
-  pip install --no-cache-dir --upgrade pip && \
-  pip install --no-cache-dir --upgrade pip-tools wheel setuptools && \
->>>>>>> b8778de0
   chmod +x /tmp/bunkerweb/deps/install.sh && \
   bash /tmp/bunkerweb/deps/install.sh && \
   mkdir /usr/share/bunkerweb/deps/python && \
