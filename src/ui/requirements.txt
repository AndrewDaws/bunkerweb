--- conflicted
+++ resolved
@@ -64,19 +64,10 @@
     --hash=sha256:350679f91b24062c86e386e198a15438d53a7a8207235a78ba1b53df4c4378d9 \
     --hash=sha256:4a0b436239ff76fb33f11c07a16482c521a7e09c1ce3cc293c2330afe01bec63
     # via -r requirements.in
-<<<<<<< HEAD
-importlib-metadata==7.2.1 \
-    --hash=sha256:509ecb2ab77071db5137c655e24ceb3eee66e7bbc6574165d0d114d9fc4bbe68 \
-    --hash=sha256:ffef94b0b66046dd8ea2d619b701fe978d9264d38f3998bc4c27ec3b146a87c8
-    # via flask
-=======
 importlib-metadata==8.0.0 \
     --hash=sha256:15584cf2b1bf449d98ff8a6ff1abef57bf20f3ac6454f431736cd3e660921b2f \
     --hash=sha256:188bd24e4c346d3f0a933f275c2fec67050326a856b9a359881d7c2a697e8812
-    # via
-    #   -r requirements.in
-    #   flask
->>>>>>> 8b9d8ce1
+    # via flask
 itsdangerous==2.2.0 \
     --hash=sha256:c6242fc49e35958c8b15141343aa660db5fc54d4f13a1db01a3f5891b98700ef \
     --hash=sha256:e0050c0b7da1eea53ffaf149c0cfbb5c6e2e2b69c4bef22c81fa6eb73e5f6173
