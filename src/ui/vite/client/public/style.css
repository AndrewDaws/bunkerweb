--- conflicted
+++ resolved
@@ -448,19 +448,19 @@
   --tw-skew-y: 0;
   --tw-scale-x: 1;
   --tw-scale-y: 1;
-  --tw-pan-x:  ;
-  --tw-pan-y:  ;
-  --tw-pinch-zoom:  ;
+  --tw-pan-x: ;
+  --tw-pan-y: ;
+  --tw-pinch-zoom: ;
   --tw-scroll-snap-strictness: proximity;
-  --tw-gradient-from-position:  ;
-  --tw-gradient-via-position:  ;
-  --tw-gradient-to-position:  ;
-  --tw-ordinal:  ;
-  --tw-slashed-zero:  ;
-  --tw-numeric-figure:  ;
-  --tw-numeric-spacing:  ;
-  --tw-numeric-fraction:  ;
-  --tw-ring-inset:  ;
+  --tw-gradient-from-position: ;
+  --tw-gradient-via-position: ;
+  --tw-gradient-to-position: ;
+  --tw-ordinal: ;
+  --tw-slashed-zero: ;
+  --tw-numeric-figure: ;
+  --tw-numeric-spacing: ;
+  --tw-numeric-fraction: ;
+  --tw-ring-inset: ;
   --tw-ring-offset-width: 0px;
   --tw-ring-offset-color: #fff;
   --tw-ring-color: rgb(94 114 228 / 0.5);
@@ -468,24 +468,24 @@
   --tw-ring-shadow: 0 0 #0000;
   --tw-shadow: 0 0 #0000;
   --tw-shadow-colored: 0 0 #0000;
-  --tw-blur:  ;
-  --tw-brightness:  ;
-  --tw-contrast:  ;
-  --tw-grayscale:  ;
-  --tw-hue-rotate:  ;
-  --tw-invert:  ;
-  --tw-saturate:  ;
-  --tw-sepia:  ;
-  --tw-drop-shadow:  ;
-  --tw-backdrop-blur:  ;
-  --tw-backdrop-brightness:  ;
-  --tw-backdrop-contrast:  ;
-  --tw-backdrop-grayscale:  ;
-  --tw-backdrop-hue-rotate:  ;
-  --tw-backdrop-invert:  ;
-  --tw-backdrop-opacity:  ;
-  --tw-backdrop-saturate:  ;
-  --tw-backdrop-sepia:  ;
+  --tw-blur: ;
+  --tw-brightness: ;
+  --tw-contrast: ;
+  --tw-grayscale: ;
+  --tw-hue-rotate: ;
+  --tw-invert: ;
+  --tw-saturate: ;
+  --tw-sepia: ;
+  --tw-drop-shadow: ;
+  --tw-backdrop-blur: ;
+  --tw-backdrop-brightness: ;
+  --tw-backdrop-contrast: ;
+  --tw-backdrop-grayscale: ;
+  --tw-backdrop-hue-rotate: ;
+  --tw-backdrop-invert: ;
+  --tw-backdrop-opacity: ;
+  --tw-backdrop-saturate: ;
+  --tw-backdrop-sepia: ;
 }
 
 ::backdrop {
@@ -498,19 +498,19 @@
   --tw-skew-y: 0;
   --tw-scale-x: 1;
   --tw-scale-y: 1;
-  --tw-pan-x:  ;
-  --tw-pan-y:  ;
-  --tw-pinch-zoom:  ;
+  --tw-pan-x: ;
+  --tw-pan-y: ;
+  --tw-pinch-zoom: ;
   --tw-scroll-snap-strictness: proximity;
-  --tw-gradient-from-position:  ;
-  --tw-gradient-via-position:  ;
-  --tw-gradient-to-position:  ;
-  --tw-ordinal:  ;
-  --tw-slashed-zero:  ;
-  --tw-numeric-figure:  ;
-  --tw-numeric-spacing:  ;
-  --tw-numeric-fraction:  ;
-  --tw-ring-inset:  ;
+  --tw-gradient-from-position: ;
+  --tw-gradient-via-position: ;
+  --tw-gradient-to-position: ;
+  --tw-ordinal: ;
+  --tw-slashed-zero: ;
+  --tw-numeric-figure: ;
+  --tw-numeric-spacing: ;
+  --tw-numeric-fraction: ;
+  --tw-ring-inset: ;
   --tw-ring-offset-width: 0px;
   --tw-ring-offset-color: #fff;
   --tw-ring-color: rgb(94 114 228 / 0.5);
@@ -518,24 +518,24 @@
   --tw-ring-shadow: 0 0 #0000;
   --tw-shadow: 0 0 #0000;
   --tw-shadow-colored: 0 0 #0000;
-  --tw-blur:  ;
-  --tw-brightness:  ;
-  --tw-contrast:  ;
-  --tw-grayscale:  ;
-  --tw-hue-rotate:  ;
-  --tw-invert:  ;
-  --tw-saturate:  ;
-  --tw-sepia:  ;
-  --tw-drop-shadow:  ;
-  --tw-backdrop-blur:  ;
-  --tw-backdrop-brightness:  ;
-  --tw-backdrop-contrast:  ;
-  --tw-backdrop-grayscale:  ;
-  --tw-backdrop-hue-rotate:  ;
-  --tw-backdrop-invert:  ;
-  --tw-backdrop-opacity:  ;
-  --tw-backdrop-saturate:  ;
-  --tw-backdrop-sepia:  ;
+  --tw-blur: ;
+  --tw-brightness: ;
+  --tw-contrast: ;
+  --tw-grayscale: ;
+  --tw-hue-rotate: ;
+  --tw-invert: ;
+  --tw-saturate: ;
+  --tw-sepia: ;
+  --tw-drop-shadow: ;
+  --tw-backdrop-blur: ;
+  --tw-backdrop-brightness: ;
+  --tw-backdrop-contrast: ;
+  --tw-backdrop-grayscale: ;
+  --tw-backdrop-hue-rotate: ;
+  --tw-backdrop-invert: ;
+  --tw-backdrop-opacity: ;
+  --tw-backdrop-saturate: ;
+  --tw-backdrop-sepia: ;
 }
 
 a {
@@ -4846,16 +4846,6 @@
   transition-duration: 150ms;
 }
 
-<<<<<<< HEAD
-.card:hover {
-  --tw-translate-y: 0.125rem;
-  transform: translate(var(--tw-translate-x), var(--tw-translate-y))
-    rotate(var(--tw-rotate)) skewX(var(--tw-skew-x)) skewY(var(--tw-skew-y))
-    scaleX(var(--tw-scale-x)) scaleY(var(--tw-scale-y));
-}
-
-=======
->>>>>>> 66eb6553
 :is(.dark .card) {
   --tw-shadow: 0 2px 2px 0 rgba(0, 0, 0, 0.14),
     0 3px 1px -2px rgba(0, 0, 0, 0.2), 0 1px 5px 0 rgba(0, 0, 0, 0.12);
@@ -4944,16 +4934,6 @@
   transition-duration: 150ms;
 }
 
-<<<<<<< HEAD
-.card-stat:hover {
-  --tw-translate-y: 0.125rem;
-  transform: translate(var(--tw-translate-x), var(--tw-translate-y))
-    rotate(var(--tw-rotate)) skewX(var(--tw-skew-x)) skewY(var(--tw-skew-y))
-    scaleX(var(--tw-scale-x)) scaleY(var(--tw-scale-y));
-}
-
-=======
->>>>>>> 66eb6553
 :is(.dark .card-stat) {
   --tw-bg-opacity: 1;
   background-color: rgb(17 28 68 / var(--tw-bg-opacity));
