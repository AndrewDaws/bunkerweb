--- conflicted
+++ resolved
@@ -1,4 +1,3 @@
-<<<<<<< HEAD
 <script setup>
 import { ref, reactive, defineEmits, defineProps, onMounted } from "vue";
 import flatpickr from "flatpickr";
@@ -26,6 +25,10 @@
     type: [String, Number],
     required: false,
     default: "",
+  },
+  inpClass: {
+    type: String,
+    required: false,
   },
 });
 
@@ -92,8 +95,9 @@
       :class="[
         date.isInvalid ? 'invalid' : '',
         !date.isInvalid && date.isValid ? 'valid' : '',
+        'input-regular cursor-pointer',
+        props.inpClass,
       ]"
-      class="input-regular cursor-pointer"
       :id="props.settings.id"
       :required="
         props.settings.id === 'SERVER_NAME' || props.settings.required || false
@@ -106,109 +110,4 @@
       pattern="/^(0[1-9]|1[0-2])\/(0[1-9]|1\d|2\d|3[01])\/\d{4}$/g"
     />
   </div>
-</template>
-=======
-<script setup>
-import { ref, reactive, defineEmits, defineProps, onMounted } from "vue";
-import flatpickr from "flatpickr";
-import "@assets/css/datepicker-foundation.css";
-import "@assets/css/flatpickr.css";
-import "@assets/css/flatpickr.dark.css";
-
-const props = defineProps({
-  // id && type && disabled && required && value
-  settings: {
-    type: Object,
-    required: true,
-  },
-  defaultDate : {
-    type: [String, Date],
-    required: false,
-    default: null
-  },
-  noPickBeforeStamp : {
-    type: [String, Number],
-    required: false,
-    default: ""
-  },
-  noPickAfterStamp : {
-    type: [String, Number],
-    required: false,
-    default: ""
-  },
-  inpClass: {
-    type: String,
-    required: false
-  }
-});
-
-const date = reactive({
-  isInvalid : false,
-  isValid : false,
-  format : "m/d/Y H:i:S"
-});
-
-let datepicker;
-let currStamp;
-onMounted(() => {
-  datepicker = flatpickr(`#${props.settings.id}`, 
-  { locale: "en",   
-    dateFormat: date.format, 
-    defaultDate : props.defaultDate, 
-    enableTime: true,
-    enableSeconds: true,
-    time_24hr:true,
-    minuteIncrement: 1,
-    onChange(selectedDates, dateStr, instance) {
-      console.log(dateStr)
-      datepicker.setDate(`${dateStr}h`);
-    }
-  });
-
-})
-
-function checkToSend(date) {
-  currStamp = Date.parse(date);
-  // Check pick is in interval
-  if(props.noPickBeforeStamp && currStamp < props.noPickBeforeStamp) setInvalid(props.noPickBeforeStamp);
-  if(props.noPickAfterStamp && currStamp > props.noPickAfterStamp) setInvalid(props.noPickAfterStamp);
-  // Run whatever, if invalid this will override
-  setValid();
-  return {timestamp : currStamp, date : new Date(currStamp)}
-}
-
-function setInvalid(dateToSet) {
-  currStamp = dateToSet;
-  datepicker.setDate(currStamp);
-  date.isInvalid = true;
-  setTimeout(() => {
-    date.isInvalid = false;
-  }, 1000);
-}
-
-function setValid() {
-  date.isValid = true;
-  setTimeout(() => {
-    date.isValid = false;
-  }, 1000);
-}
-
-const emits = defineEmits(["inp"]);
-</script>
-
-<template>
-  <div class="relative flex items-center">
-    <input
-      @change="(v) => $emit('inp', checkToSend(v.target.value))"
-      type="text"
-      :class="[date.isInvalid ? 'invalid': '', !date.isInvalid && date.isValid ? 'valid': '', 'input-regular cursor-pointer', props.inpClass]"
-      :id="props.settings.id"
-      :required="props.settings.id === 'SERVER_NAME' || props.settings.required || false ? true : false"
-      :disabled="props.settings.disabled || false"
-      :name="props.settings.id"
-      :placeholder="date.format"
-      pattern="/^(0[1-9]|1[0-2])\/(0[1-9]|1\d|2\d|3[01])\/\d{4}$/g"
-    />
-  </div>
-</template>
->>>>>>> 66eb6553
+</template>