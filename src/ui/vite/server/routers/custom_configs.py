from typing import List
from fastapi import APIRouter
import requests
from config import API_URL
<<<<<<< HEAD
from utils import set_res_from_req
from models import ResponseModel
=======
from utils import set_res
from models import  ResponseModel
>>>>>>> 66eb6553
import json

router = APIRouter(prefix="/api/custom_configs", tags=["custom_configs"])


@router.get(
    "",
    response_model=ResponseModel,
    summary="Get complete custom configs",
)
async def get_custom_configs():
<<<<<<< HEAD
    req = requests.get(f"{API_URL}/custom_configs")
    res = set_res_from_req(req, "GET", "Retrieve custom configs")
=======
    req = requests.get(f'{API_URL}/custom_configs')
    res = set_res(req, "GET", "Retrieve custom configs")
>>>>>>> 66eb6553
    return res


@router.post(
    "",
    response_model=ResponseModel,
    summary="Create one or more custom configs",
)
async def create_custom_configs(custom_config: List[dict], method: str):
    data = json.dumps(custom_config, skipkeys=True, allow_nan=True, indent=6)
    print(data)
<<<<<<< HEAD
    req = requests.post(f"{API_URL}/custom_configs?method={method}", data=data)
    res = set_res_from_req(req, "POST", "Create custom configs")
=======
    req = requests.post(f'{API_URL}/custom_configs?method={method}', data=data)
    res = set_res(req, "POST", "Create custom configs")
>>>>>>> 66eb6553
    return res


@router.put(
    "",
    response_model=ResponseModel,
    summary="Update one or more custom configs",
)
<<<<<<< HEAD
async def update_custom_configs(custom_config: List[dict], method: str):
    data = json.dumps(custom_config, skipkeys=True, allow_nan=True, indent=6)
    req = requests.put(f"{API_URL}/custom_configs?method={method}", data=data)
    res = set_res_from_req(req, "PUT", "Update custom configs")
=======
async def update_custom_configs(custom_config:  List[dict], method: str):
    data = json.dumps(custom_config,  skipkeys = True, allow_nan = True, indent = 6)
    req = requests.put(f'{API_URL}/custom_configs?method={method}', data=data)
    res = set_res(req, "PUT", "Update custom configs")
>>>>>>> 66eb6553
    return res


@router.delete(
    "{custom_config_name}",
    response_model=ResponseModel,
    summary="Delete a custom config by name",
)
async def delete_custom_configs(method: str, custom_config_name: str):
<<<<<<< HEAD
    req = requests.delete(f"{API_URL}/custom_configs/{custom_config_name}?method={method}")
    res = set_res_from_req(req, "DELETE", f"Delete custom config {custom_config_name}")
=======
    req = requests.delete(f'{API_URL}/custom_configs/{custom_config_name}?method={method}')
    res = set_res(req, "DELETE", f'Delete custom config {custom_config_name}')
>>>>>>> 66eb6553
    return res<|MERGE_RESOLUTION|>--- conflicted
+++ resolved
@@ -2,13 +2,8 @@
 from fastapi import APIRouter
 import requests
 from config import API_URL
-<<<<<<< HEAD
-from utils import set_res_from_req
+from utils import set_res
 from models import ResponseModel
-=======
-from utils import set_res
-from models import  ResponseModel
->>>>>>> 66eb6553
 import json
 
 router = APIRouter(prefix="/api/custom_configs", tags=["custom_configs"])
@@ -20,13 +15,8 @@
     summary="Get complete custom configs",
 )
 async def get_custom_configs():
-<<<<<<< HEAD
     req = requests.get(f"{API_URL}/custom_configs")
-    res = set_res_from_req(req, "GET", "Retrieve custom configs")
-=======
-    req = requests.get(f'{API_URL}/custom_configs')
     res = set_res(req, "GET", "Retrieve custom configs")
->>>>>>> 66eb6553
     return res
 
 
@@ -38,13 +28,8 @@
 async def create_custom_configs(custom_config: List[dict], method: str):
     data = json.dumps(custom_config, skipkeys=True, allow_nan=True, indent=6)
     print(data)
-<<<<<<< HEAD
     req = requests.post(f"{API_URL}/custom_configs?method={method}", data=data)
-    res = set_res_from_req(req, "POST", "Create custom configs")
-=======
-    req = requests.post(f'{API_URL}/custom_configs?method={method}', data=data)
     res = set_res(req, "POST", "Create custom configs")
->>>>>>> 66eb6553
     return res
 
 
@@ -53,17 +38,10 @@
     response_model=ResponseModel,
     summary="Update one or more custom configs",
 )
-<<<<<<< HEAD
 async def update_custom_configs(custom_config: List[dict], method: str):
     data = json.dumps(custom_config, skipkeys=True, allow_nan=True, indent=6)
     req = requests.put(f"{API_URL}/custom_configs?method={method}", data=data)
-    res = set_res_from_req(req, "PUT", "Update custom configs")
-=======
-async def update_custom_configs(custom_config:  List[dict], method: str):
-    data = json.dumps(custom_config,  skipkeys = True, allow_nan = True, indent = 6)
-    req = requests.put(f'{API_URL}/custom_configs?method={method}', data=data)
     res = set_res(req, "PUT", "Update custom configs")
->>>>>>> 66eb6553
     return res
 
 
@@ -73,11 +51,6 @@
     summary="Delete a custom config by name",
 )
 async def delete_custom_configs(method: str, custom_config_name: str):
-<<<<<<< HEAD
     req = requests.delete(f"{API_URL}/custom_configs/{custom_config_name}?method={method}")
-    res = set_res_from_req(req, "DELETE", f"Delete custom config {custom_config_name}")
-=======
-    req = requests.delete(f'{API_URL}/custom_configs/{custom_config_name}?method={method}')
-    res = set_res(req, "DELETE", f'Delete custom config {custom_config_name}')
->>>>>>> 66eb6553
+    res = set_res(req, "DELETE", f"Delete custom config {custom_config_name}")
     return res