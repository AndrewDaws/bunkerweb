--- conflicted
+++ resolved
@@ -1,13 +1,8 @@
 from fastapi import APIRouter
 import requests
 from config import API_URL
-<<<<<<< HEAD
-from utils import set_res_from_req
+from utils import set_res
 from models import ResponseModel
-=======
-from utils import set_res
-from models import Instance, ResponseModel
->>>>>>> 66eb6553
 
 router = APIRouter(prefix="/api", tags=[""])
 
@@ -18,11 +13,6 @@
     summary="Get BunkerWeb version used",
 )
 async def get_version():
-<<<<<<< HEAD
     req = requests.get(f"{API_URL}/version")
-    res = set_res_from_req(req, "GET", "Retrieve version")
-=======
-    req = requests.get(f'{API_URL}/version')
     res = set_res(req, "GET", "Retrieve version")
->>>>>>> 66eb6553
     return res