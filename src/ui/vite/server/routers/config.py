--- conflicted
+++ resolved
@@ -2,13 +2,8 @@
 from fastapi import Body, APIRouter
 import requests
 from config import API_URL
-<<<<<<< HEAD
-from utils import set_res_from_req
+from utils import set_res
 from models import ResponseModel
-=======
-from utils import set_res
-from models import  ResponseModel
->>>>>>> 66eb6553
 import json
 
 router = APIRouter(prefix="/api/config", tags=["config"])
@@ -20,13 +15,8 @@
     summary="Get complete config",
 )
 async def get_config(methods: bool = False, new_format: bool = False):
-<<<<<<< HEAD
     req = requests.get(f"{API_URL}/config?methods={methods}&new_format={new_format}")
-    res = set_res_from_req(req, "GET", "Retrieve config")
-=======
-    req = requests.get(f'{API_URL}/config?methods={methods}&new_format={new_format}')
     res = set_res(req, "GET", "Retrieve config")
->>>>>>> 66eb6553
     return res
 
 
@@ -36,13 +26,8 @@
     summary="Update whole config",
 )
 async def update_config(config: Dict[str, str], method: str):
-<<<<<<< HEAD
     req = requests.put(f"{API_URL}/config?method={method}", data=config)
-    res = set_res_from_req(req, "PUT", "Update config")
-=======
-    req = requests.put(f'{API_URL}/config?method={method}', data=config)
     res = set_res(req, "PUT", "Update config")
->>>>>>> 66eb6553
     return res
 
 
@@ -52,15 +37,9 @@
     summary="Update global config",
 )
 async def update_global_config(config: Annotated[dict, Body()], method: str):
-<<<<<<< HEAD
     data = json.dumps(config, skipkeys=True, allow_nan=True, indent=6)
     req = requests.put(f"{API_URL}/config/global?method={method}", data=data)
-    res = set_res_from_req(req, "PUT", "Update global config")
-=======
-    data = json.dumps(config,  skipkeys = True, allow_nan = True, indent = 6)
-    req = requests.put(f'{API_URL}/config/global?method={method}', data=data)
     res = set_res(req, "PUT", "Update global config")
->>>>>>> 66eb6553
     return res
 
 
@@ -70,13 +49,8 @@
     summary="Update service config",
 )
 async def update_service_config(config: Dict[str, str], method: str, service_name: str):
-<<<<<<< HEAD
     req = requests.put(f"{API_URL}/config/service?method={method}", data=config)
-    res = set_res_from_req(req, "PUT", f"Update service config {service_name}")
-=======
-    req = requests.put(f'{API_URL}/config/service?method={method}', data=config)
-    res = set_res(req, "PUT", f'Update service config {service_name}')
->>>>>>> 66eb6553
+    res = set_res(req, "PUT", f"Update service config {service_name}")
     return res
 
 
@@ -86,11 +60,6 @@
     summary="Delete service config",
 )
 async def delete_service_config(method: str, service_name: str):
-<<<<<<< HEAD
     req = requests.delete(f"{API_URL}/config/service/{service_name}?method={method}")
-    res = set_res_from_req(req, "DELETE", f"Delete service config {service_name}")
-=======
-    req = requests.delete(f'{API_URL}/config/service/{service_name}?method={method}')
-    res = set_res(req, "DELETE", f'Delete service config {service_name}')
->>>>>>> 66eb6553
+    res = set_res(req, "DELETE", f"Delete service config {service_name}")
     return res