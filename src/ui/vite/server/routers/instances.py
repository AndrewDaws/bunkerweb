--- conflicted
+++ resolved
@@ -14,13 +14,8 @@
     summary="Get BunkerWeb instances",
 )
 async def get_instances():
-<<<<<<< HEAD
     req = requests.get(f"{API_URL}/instances")
-    res = set_res_from_req(req, "GET", "Retrieve instances")
-=======
-    req = requests.get(f'{API_URL}/instances')
     res = set_res(req, "GET", "Retrieve instances")
->>>>>>> 66eb6553
     return res
 
 
@@ -29,19 +24,13 @@
     response_model=ResponseModel,
     summary="Upsert one or more BunkerWeb instances",
 )
-<<<<<<< HEAD
 async def upsert_instance(
     instances: Union[Instance, List[Instance]],
     method: str = "manual",
     reload: bool = True,
 ):
     req = requests.put(f"{API_URL}/instances?method={method}&reload={reload}", data=instances)
-    res = set_res_from_req(req, "PUT", "Upsert instances")
-=======
-async def upsert_instance(instances: Union[Instance, List[Instance]], method: str = "manual", reload: bool = True,):
-    req = requests.put(f'{API_URL}/instances?method={method}&reload={reload}', data=instances)
     res = set_res(req, "PUT", "Upsert instances")
->>>>>>> 66eb6553
     return res
 
 
@@ -51,13 +40,8 @@
     summary="Delete BunkerWeb instance",
 )
 async def delete_instance(instance_hostname: str):
-<<<<<<< HEAD
     req = requests.delete(f"{API_URL}/{instance_hostname}")
-    res = set_res_from_req(req, "DELETE", "Delete instance")
-=======
-    req = requests.delete(f'{API_URL}/{instance_hostname}')
     res = set_res(req, "DELETE", "Delete instance")
->>>>>>> 66eb6553
     return res
 
 
@@ -67,11 +51,6 @@
     summary="Send action to a BunkerWeb instance",
 )
 async def send_instance_action(instance_hostname: str, action: Literal["ping", "bans", "start", "stop", "restart", "reload"]):
-<<<<<<< HEAD
     req = requests.post(f"{API_URL}/{instance_hostname}/{action}")
-    res = set_res_from_req(req, "POST", f"Send instance {instance_hostname} action {action}")
-=======
-    req = requests.post(f'{API_URL}/{instance_hostname}/{action}')
     res = set_res(req, "POST", f"Send instance {instance_hostname} action {action}")
->>>>>>> 66eb6553
     return res