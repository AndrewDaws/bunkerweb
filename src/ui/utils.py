--- conflicted
+++ resolved
@@ -1,4 +1,3 @@
-<<<<<<< HEAD
 # -*- coding: utf-8 -*-
 import requests, traceback, json  # noqa: E401
 from werkzeug.exceptions import HTTPException
@@ -70,138 +69,4 @@
 
 
 def exception_res(status_code, path, detail):
-    return {"type": "error", "status": status_code, "message": f"{path} {detail}", "data": "{}"}
-=======
-#!/usr/bin/python3
-
-from os.path import join
-from typing import List, Optional
-
-
-def path_to_dict(
-    path: str,
-    *,
-    is_cache: bool = False,
-    db_data: Optional[List[dict]] = None,
-    services: Optional[List[dict]] = None,
-) -> dict:
-    db_data = db_data or []
-    services = services or []
-
-    if not is_cache:
-        config_types = [
-            "http",
-            "stream",
-            "server-http",
-            "server-stream",
-            "default-server-http",
-            "modsec",
-            "modsec-crs",
-        ]
-
-        d = {
-            "name": "configs",
-            "type": "folder",
-            "path": path,
-            "can_create_files": False,
-            "can_create_folders": False,
-            "can_edit": False,
-            "can_delete": False,
-            "children": [
-                {
-                    "name": config,
-                    "type": "folder",
-                    "path": join(path, config),
-                    "can_create_files": True,
-                    "can_create_folders": False,
-                    "can_edit": False,
-                    "can_delete": False,
-                    "children": [
-                        {
-                            "name": service,
-                            "type": "folder",
-                            "path": join(path, config, service),
-                            "can_create_files": True,
-                            "can_create_folders": False,
-                            "can_edit": False,
-                            "can_delete": False,
-                            "children": [],
-                        }
-                        for service in services
-                    ],
-                }
-                for config in config_types
-            ],
-        }
-
-        for conf in db_data:
-            type_lower = conf["type"].replace("_", "-")
-            file_info = {
-                "name": f"{conf['name']}.conf",
-                "type": "file",
-                "path": join(
-                    path,
-                    type_lower,
-                    conf["service_id"] or "",
-                    f"{conf['name']}.conf",
-                ),
-                "can_edit": conf["method"] == "ui",
-                "can_delete": True,
-                "can_download": True,
-                "content": conf["data"].decode("utf-8"),
-            }
-
-            if conf["service_id"]:
-                d["children"][config_types.index(type_lower)]["children"][[x["name"] for x in d["children"][config_types.index(type_lower)]["children"]].index(conf["service_id"])]["children"].append(file_info)
-            else:
-                d["children"][config_types.index(type_lower)]["children"].append(file_info)
-    else:
-        d = {
-            "name": "cache",
-            "type": "folder",
-            "path": path,
-            "can_create_files": False,
-            "can_create_folders": False,
-            "can_edit": False,
-            "can_delete": False,
-            "children": [
-                {
-                    "name": service,
-                    "type": "folder",
-                    "path": join(path, service),
-                    "can_create_files": False,
-                    "can_create_folders": False,
-                    "can_edit": False,
-                    "can_delete": False,
-                    "children": [],
-                }
-                for service in services
-            ],
-        }
-
-        for conf in db_data:
-            file_info = {
-                "name": join(conf["job_name"], conf["file_name"]),
-                "type": "file",
-                "path": join(
-                    path,
-                    conf["service_id"] or "",
-                    conf["file_name"],
-                ),
-                "can_edit": False,
-                "can_delete": False,
-                "can_download": True,
-                "content": conf["data"],
-            }
-
-            if conf["service_id"]:
-                d["children"][[x["name"] for x in d["children"]].index(conf["service_id"])]["children"].append(file_info)
-            else:
-                d["children"].append(file_info)
-
-    return d
-
-
-def check_settings(settings: dict, check: str) -> bool:
-    return any(setting["context"] == check for setting in settings.values())
->>>>>>> b539a97a
+    return {"type": "error", "status": status_code, "message": f"{path} {detail}", "data": "{}"}