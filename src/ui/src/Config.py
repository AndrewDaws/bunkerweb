#!/usr/bin/python3

from copy import deepcopy
from os import sep
from os.path import join
from flask import flash
from json import loads as json_loads
from pathlib import Path
from re import search as re_search
from subprocess import run, DEVNULL, STDOUT
from typing import List, Tuple
from uuid import uuid4


class Config:
    def __init__(self, db) -> None:
        self.__settings = json_loads(Path(sep, "usr", "share", "bunkerweb", "settings.json").read_text(encoding="utf-8"))
        self.__db = db

    def __gen_conf(self, global_conf: dict, services_conf: list[dict]) -> None:
        """Generates the nginx configuration file from the given configuration

        Parameters
        ----------
        variables : dict
            The configuration to add to the file

        Raises
        ------
        ConfigGenerationError
            If an error occurred during the generation of the configuration file, raises this exception
        """
        conf = deepcopy(global_conf)

        servers = []
        plugins_settings = self.get_plugins_settings()
        for service in services_conf:
            server_name = service["SERVER_NAME"].split()[0]
            for k in service:
                key_without_server_name = k.replace(f"{server_name}_", "")
                if plugins_settings[key_without_server_name]["context"] != "global" if key_without_server_name in plugins_settings else True:
                    if not k.startswith(server_name) or k in plugins_settings:
                        conf[f"{server_name}_{k}"] = service[k]
                    else:
                        conf[k] = service[k]

            servers.append(server_name)

        conf["SERVER_NAME"] = " ".join(servers)
        conf["DATABASE_URI"] = self.__db.database_uri
        env_file = Path(sep, "tmp", f"{uuid4()}.env")
        env_file.write_text(
            "\n".join(f"{k}={conf[k]}" for k in sorted(conf)),
            encoding="utf-8",
        )

        proc = run(
            [
                "python3",
                join(sep, "usr", "share", "bunkerweb", "gen", "save_config.py"),
                "--variables",
                str(env_file),
                "--method",
                "ui",
            ],
            stdin=DEVNULL,
            stderr=STDOUT,
            check=False,
        )

        env_file.unlink()
        if proc.returncode != 0:
            raise Exception(f"Error from generator (return code = {proc.returncode})")

    def get_plugins_settings(self) -> dict:
        return {
            **{k: v for x in self.get_plugins() for k, v in x["settings"].items()},
            **self.__settings,
        }

    def get_plugins(self, *, external: bool = False, with_data: bool = False) -> List[dict]:
        plugins = self.__db.get_plugins(external=external, with_data=with_data)
        plugins.sort(key=lambda x: x["name"])

        general_plugin = None
        for plugin in plugins.copy():
            if plugin["id"] == "general":
                general_plugin = plugin
                plugins.remove(plugin)
                break

        if general_plugin:
            plugins.insert(0, general_plugin)

        return plugins

    def get_settings(self) -> dict:
        return self.__settings

    def get_config(self, methods: bool = True) -> dict:
        """Get the nginx variables env file and returns it as a dict

        Returns
        -------
        dict
            The nginx variables env file as a dict
        """
        return self.__db.get_config(methods=methods)

    def get_services(self, methods: bool = True) -> list[dict]:
        """Get nginx's services

        Returns
        -------
        list
            The services
        """
        return self.__db.get_services_settings(methods=methods)

    def check_variables(self, variables: dict, _global: bool = False) -> int:
        """Testify that the variables passed are valid

        Parameters
        ----------
        variables : dict
            The dict to check

        Returns
        -------
        int
            Return the error code
        """
        error = 0
        plugins_settings = self.get_plugins_settings()
        for k, v in variables.items():
            check = False

            if k in plugins_settings:
                if _global ^ (plugins_settings[k]["context"] == "global"):
                    error = 1
                    flash(f"Variable {k} is not valid.", "error")
                    continue

                setting = k
            else:
                setting = k[0 : k.rfind("_")]  # noqa: E203
                if setting not in plugins_settings or "multiple" not in plugins_settings[setting]:
                    error = 1
                    flash(f"Variable {k} is not valid.", "error")
                    continue

            if not (_global ^ (plugins_settings[setting]["context"] == "global")) and re_search(plugins_settings[setting]["regex"], v):
                check = True

            if not check:
                error = 1
                flash(f"Variable {k} is not valid.", "error")
                continue

        return error

    def reload_config(self) -> None:
        self.__gen_conf(self.get_config(methods=False), self.get_services(methods=False))

    def new_service(self, variables: dict) -> Tuple[str, int]:
        """Creates a new service from the given variables

        Parameters
        ----------
        variables : dict
            The settings for the new service

        Returns
        -------
        str
            The confirmation message

        Raises
        ------
        Exception
            raise this if the service already exists
        """
        services = self.get_services(methods=False)
        server_name_splitted = variables["SERVER_NAME"].split(" ")
        for service in services:
<<<<<<< HEAD
            if (
                service["SERVER_NAME"] == variables["SERVER_NAME"]
                or service["SERVER_NAME"] in server_name_splitted
            ):
=======
            if service["SERVER_NAME"] == variables["SERVER_NAME"] or service["SERVER_NAME"] in server_name_splitted:
>>>>>>> 8f456722
                return (
                    f"Service {service['SERVER_NAME'].split(' ')[0]} already exists.",
                    1,
                )

        services.append(variables)
        self.__gen_conf(self.get_config(methods=False), services)
        return (
            f"Configuration for {variables['SERVER_NAME'].split()[0]} has been generated.",
            0,
        )

    def edit_service(self, old_server_name: str, variables: dict) -> Tuple[str, int]:
        """Edits a service

        Parameters
        ----------
        old_server_name : str
            The old server name
        variables : dict
            The settings to change for the service

        Returns
        -------
        str
            the confirmation message
        """
        services = self.get_services(methods=False)
        changed_server_name = old_server_name != variables["SERVER_NAME"]
        server_name_splitted = variables["SERVER_NAME"].split(" ")
        old_server_name_splitted = old_server_name.split(" ")
        for i, service in enumerate(deepcopy(services)):
<<<<<<< HEAD
            if (
                service["SERVER_NAME"] == variables["SERVER_NAME"]
                or service["SERVER_NAME"] in server_name_splitted
            ):
=======
            if service["SERVER_NAME"] == variables["SERVER_NAME"] or service["SERVER_NAME"] in server_name_splitted:
>>>>>>> 8f456722
                if changed_server_name:
                    return (
                        f"Service {service['SERVER_NAME'].split(' ')[0]} already exists.",
                        1,
                    )
                services.pop(i)
<<<<<<< HEAD
            elif changed_server_name and (
                service["SERVER_NAME"] == old_server_name
                or service["SERVER_NAME"] in old_server_name_splitted
            ):
=======
            elif changed_server_name and (service["SERVER_NAME"] == old_server_name or service["SERVER_NAME"] in old_server_name_splitted):
>>>>>>> 8f456722
                services.pop(i)

        services.append(variables)
        config = self.get_config(methods=False)

        if changed_server_name:
            for k in deepcopy(config):
                if k.startswith(old_server_name):
                    config.pop(k)

        self.__gen_conf(config, services)
        return (
            f"Configuration for {old_server_name.split(' ')[0]} has been edited.",
            0,
        )

    def edit_global_conf(self, variables: dict) -> str:
        """Edits the global conf

        Parameters
        ----------
        variables : dict
            The settings to change for the conf

        Returns
        -------
        str
            the confirmation message
        """
        self.__gen_conf(self.get_config(methods=False) | variables, self.get_services(methods=False))
        return "The global configuration has been edited."

    def delete_service(self, service_name: str) -> Tuple[str, int]:
        """Deletes a service

        Parameters
        ----------
        service_name : str
            The name of the service to edit

        Returns
        -------
        str
            The confirmation message

        Raises
        ------
        Exception
            raises this if the service_name given isn't found
        """
        service_name = service_name.split()[0]
        full_env = self.get_config(methods=False)
        services = self.get_services(methods=False)
        new_services = []
        found = False

        for service in services:
            if service["SERVER_NAME"].split()[0] == service_name:
                found = True
            else:
                new_services.append(service)

        if not found:
            return f"Can't delete missing {service_name} configuration.", 1

<<<<<<< HEAD
        full_env["SERVER_NAME"] = " ".join(
            [s for s in full_env["SERVER_NAME"].split() if s != service_name]
        )
=======
        full_env["SERVER_NAME"] = " ".join([s for s in full_env["SERVER_NAME"].split(" ") if s != service_name])
>>>>>>> 8f456722

        new_env = deepcopy(full_env)

        for k in full_env:
            if k.startswith(service_name):
                new_env.pop(k)

                for service in new_services:
                    if k in service:
                        service.pop(k)

        self.__gen_conf(new_env, new_services)
        return f"Configuration for {service_name} has been deleted.", 0<|MERGE_RESOLUTION|>--- conflicted
+++ resolved
@@ -47,7 +47,6 @@
             servers.append(server_name)
 
         conf["SERVER_NAME"] = " ".join(servers)
-        conf["DATABASE_URI"] = self.__db.database_uri
         env_file = Path(sep, "tmp", f"{uuid4()}.env")
         env_file.write_text(
             "\n".join(f"{k}={conf[k]}" for k in sorted(conf)),
@@ -183,14 +182,7 @@
         services = self.get_services(methods=False)
         server_name_splitted = variables["SERVER_NAME"].split(" ")
         for service in services:
-<<<<<<< HEAD
-            if (
-                service["SERVER_NAME"] == variables["SERVER_NAME"]
-                or service["SERVER_NAME"] in server_name_splitted
-            ):
-=======
             if service["SERVER_NAME"] == variables["SERVER_NAME"] or service["SERVER_NAME"] in server_name_splitted:
->>>>>>> 8f456722
                 return (
                     f"Service {service['SERVER_NAME'].split(' ')[0]} already exists.",
                     1,
@@ -223,28 +215,14 @@
         server_name_splitted = variables["SERVER_NAME"].split(" ")
         old_server_name_splitted = old_server_name.split(" ")
         for i, service in enumerate(deepcopy(services)):
-<<<<<<< HEAD
-            if (
-                service["SERVER_NAME"] == variables["SERVER_NAME"]
-                or service["SERVER_NAME"] in server_name_splitted
-            ):
-=======
             if service["SERVER_NAME"] == variables["SERVER_NAME"] or service["SERVER_NAME"] in server_name_splitted:
->>>>>>> 8f456722
                 if changed_server_name:
                     return (
                         f"Service {service['SERVER_NAME'].split(' ')[0]} already exists.",
                         1,
                     )
                 services.pop(i)
-<<<<<<< HEAD
-            elif changed_server_name and (
-                service["SERVER_NAME"] == old_server_name
-                or service["SERVER_NAME"] in old_server_name_splitted
-            ):
-=======
             elif changed_server_name and (service["SERVER_NAME"] == old_server_name or service["SERVER_NAME"] in old_server_name_splitted):
->>>>>>> 8f456722
                 services.pop(i)
 
         services.append(variables)
@@ -310,13 +288,7 @@
         if not found:
             return f"Can't delete missing {service_name} configuration.", 1
 
-<<<<<<< HEAD
-        full_env["SERVER_NAME"] = " ".join(
-            [s for s in full_env["SERVER_NAME"].split() if s != service_name]
-        )
-=======
-        full_env["SERVER_NAME"] = " ".join([s for s in full_env["SERVER_NAME"].split(" ") if s != service_name])
->>>>>>> 8f456722
+        full_env["SERVER_NAME"] = " ".join([s for s in full_env["SERVER_NAME"].split() if s != service_name])
 
         new_env = deepcopy(full_env)
 
