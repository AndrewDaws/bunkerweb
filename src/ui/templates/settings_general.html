{% set current_endpoint = url_for(request.endpoint)[1:].split("/")[-1].strip().replace('_', '-')
%}
<!-- plugin item -->
{% set plugins = config["CONFIG"].get_plugins() %} 
{% set global_config = config["CONFIG"].get_config() %}
  <!-- general container -->
  <div plugin-item="general" class="w-full">
    <!-- general conf -->
    <div class="col-span-12" setting-header>
      <h5 class="transition duration-300 ease-in-out dark:opacity-90 ml-2 font-bold text-md uppercase dark:text-white mb-0">GENERAL</h5>
      <div class="transition duration-300 ease-in-out dark:opacity-90 ml-2 text-sm mb-2 dark:text-gray-400">
        General config : HTTP, DNS, LOG, API...
        </div>
    </div>
    <div
      plugin-settings
        class="w-full grid grid-cols-12"
        id="edit-{{current_endpoint}}-general"
      >
        {% for
        setting, value in config["CONFIG"].get_settings().items() %} {%
        if current_endpoint == "global-config" and value["context"] == "global" and "label" in value %}
        <div setting-container
          class="mx-0 sm:mx-4 my-2 col-span-12 md:mx-6 md:my-3  md:col-span-6 2xl:col-span-4 xl:mx-4 2xl:my-2 3xl:col-span-3"
          id="form-edit-{{current_endpoint}}-{{ value["id"] }}"
        >
        <!-- title and info -->
        <div class="flex items-center my-1 relative">
          <h5 class="transition duration-300 ease-in-out dark:opacity-90 text-sm sm:text-md font-bold m-0 dark:text-gray-300">{{value["label"]}}</h5>
          <svg
          popover-btn="{{ value["label"] }}"
          class="cursor-pointer fill-blue-500 h-5 w-5 ml-2 hover:brightness-75"
          xmlns="http://www.w3.org/2000/svg"
          viewBox="0 0 512 512"
        >
          <path
            d="M256 512c141.4 0 256-114.6 256-256S397.4 0 256 0S0 114.6 0 256S114.6 512 256 512zM216 336h24V272H216c-13.3 0-24-10.7-24-24s10.7-24 24-24h48c13.3 0 24 10.7 24 24v88h8c13.3 0 24 10.7 24 24s-10.7 24-24 24H216c-13.3 0-24-10.7-24-24s10.7-24 24-24zm40-144c-17.7 0-32-14.3-32-32s14.3-32 32-32s32 14.3 32 32s-14.3 32-32 32z"
          />
        </svg> 
        <!-- popover -->
          <div  class="hidden transition z-50 rounded-md p-3 left-0 -translate-y-7 bottom-0 absolute bg-blue-500"
          popover-content="{{ value["label"] }}"
         >
          <p  class="transition duration-300 ease-in-out dark:opacity-90 font-bold text-sm text-white m-0" >             {{value['help']}}
          </p>
          </div>
        <!-- end popover -->
        </div>
        <!-- end title and info -->

      <!-- input -->
      {% if value["type"] != "select" and value["type"] != "check" %}
      <div class="relative flex items-center">
        <input
        default-value="{{global_config[setting]['value']}}" default-method="{{global_config[setting]['method']}}"
        {% if global_config[setting]['method'] != 'ui' and global_config[setting]['method'] != 'default'  %} disabled {% endif %}     id="{{setting}}" name="{{setting}}"
        class="outline-none dark:opacity-90 dark:border-slate-600 dark:bg-slate-700 dark:text-gray-300 disabled:opacity-75 focus:border-gray-300/0 focus:ring-1  focus:valid:ring-green-500 focus:invalid:ring-red-500  text-sm leading-5.6 ease block w-full appearance-none rounded-lg border border-solid border-gray-300 bg-white bg-clip-padding px-1.5 py-1 md:px-3 md:py-2 font-normal text-gray-700 transition-all placeholder:text-gray-500 disabled:bg-gray-400 dark:disabled:bg-gray-800 dark:disabled:border-gray-800 dark:disabled:text-gray-300 disabled:text-gray-700"
        value="{% if global_config[setting]['value'] %} {{global_config[setting]['value']}} {% else %} {{value['default']}} {% endif %}" type="{{value['type']}}"  pattern="{{value['regex']|safe}}" />
      
        {% if value['type'] == "password" %}
        <div setting-password-container class="absolute flex right-2 h-5 w-5">
          <button type="button" setting-password="visible" class="h-5 w-5 flex items-center align-middle" type="button">
            <svg class="fill-primary" xmlns="http://www.w3.org/2000/svg" viewBox="0 0 576 512"><path d="M288 32c-80.8 0-145.5 36.8-192.6 80.6C48.6 156 17.3 208 2.5 243.7c-3.3 7.9-3.3 16.7 0 24.6C17.3 304 48.6 356 95.4 399.4C142.5 443.2 207.2 480 288 480s145.5-36.8 192.6-80.6c46.8-43.5 78.1-95.4 93-131.1c3.3-7.9 3.3-16.7 0-24.6c-14.9-35.7-46.2-87.7-93-131.1C433.5 68.8 368.8 32 288 32zM432 256c0 79.5-64.5 144-144 144s-144-64.5-144-144s64.5-144 144-144s144 64.5 144 144zM288 192c0 35.3-28.7 64-64 64c-11.5 0-22.3-3-31.6-8.4c-.2 2.8-.4 5.5-.4 8.4c0 53 43 96 96 96s96-43 96-96s-43-96-96-96c-2.8 0-5.6 .1-8.4 .4c5.3 9.3 8.4 20.1 8.4 31.6z"/></svg>
          </button>
          <button type="button"  setting-password="invisible" class="hidden -translate-y-0.2 scale-110 h-5 w-5  items-center align-middle">
            <svg class="fill-primary" xmlns="http://www.w3.org/2000/svg" viewBox="0 0 640 512"><path d="M38.8 5.1C28.4-3.1 13.3-1.2 5.1 9.2S-1.2 34.7 9.2 42.9l592 464c10.4 8.2 25.5 6.3 33.7-4.1s6.3-25.5-4.1-33.7L525.6 386.7c39.6-40.6 66.4-86.1 79.9-118.4c3.3-7.9 3.3-16.7 0-24.6c-14.9-35.7-46.2-87.7-93-131.1C465.5 68.8 400.8 32 320 32c-68.2 0-125 26.3-169.3 60.8L38.8 5.1zM223.1 149.5C248.6 126.2 282.7 112 320 112c79.5 0 144 64.5 144 144c0 24.9-6.3 48.3-17.4 68.7L408 294.5c5.2-11.8 8-24.8 8-38.5c0-53-43-96-96-96c-2.8 0-5.6 .1-8.4 .4c5.3 9.3 8.4 20.1 8.4 31.6c0 10.2-2.4 19.8-6.6 28.3l-90.3-70.8zm223.1 298L373 389.9c-16.4 6.5-34.3 10.1-53 10.1c-79.5 0-144-64.5-144-144c0-6.9 .5-13.6 1.4-20.2L83.1 161.5C60.3 191.2 44 220.8 34.5 243.7c-3.3 7.9-3.3 16.7 0 24.6c14.9 35.7 46.2 87.7 93 131.1C174.5 443.2 239.2 480 320 480c47.8 0 89.9-12.9 126.2-32.5z"/></svg>
          </button>
        </div>
        {%endif%}
      </div>
      {% endif %}
      <!-- end input -->

    <!-- select -->
    {% if value["type"] == "select" %}
    <!-- default hidden-->
      <select  id="{{setting}}" name="{{setting}}" select-default="{{value['id']}}" type="form-select" id="{{setting}}" name="{{setting}}"
        class="hidden">
        {% for item in value['select'] %}
        <option value="{{item}}" {% if global_config[setting]['value'] and global_config[setting]['value'] == item or not global_config[setting]['value'] and value['default'] == item %} selected{% endif %}>{{item}}</option>
        {% endfor %}
    </select>
    <!-- end default hidden-->

    <!--custom-->
    <div  select-container  class="relative">
      {% for item in value['select'] %}
      {% if global_config[setting]['value'] and global_config[setting]['value'] == item %}
      <button
      default-value="{{value['default']}}"
      setting-select="{{value['id']}}"
      value="{{global_config[setting]['value']}}"
      type="button"
      {% if global_config[setting]['method'] != 'ui' and global_config[setting]['method'] != 'default'  %} disabled {% endif %} class="disabled:opacity-75 dark:disabled:text-gray-300 disabled:text-gray-700 disabled:bg-gray-400 disabled:border-gray-400 dark:disabled:bg-gray-800 dark:disabled:border-gray-800 duration-300 ease-in-out dark:opacity-90 dark:border-slate-600 dark:bg-slate-700 dark:text-gray-300 focus:border-primary flex justify-between align-middle items-center text-left text-sm leading-5.6 ease w-full rounded-lg border border-solid border-gray-300 bg-white bg-clip-padding px-1.5 py-1 md:px-3 md:py-2 font-normal text-gray-700 transition-all placeholder:text-gray-500"

    >
          <span
          setting-select-text="{{value['id']}}"
          value="{{global_config[setting]['value']}}"
          >{{global_config[setting]['value']}}</span
        >
       <!-- chevron -->
       <svg
       setting-select="{{value['id']}}"
       class="transition-transform h-4 w-4 fill-gray-500"
         xmlns="http://www.w3.org/2000/svg"
         viewBox="0 0 512 512"
       >
         <path
           d="M233.4 406.6c12.5 12.5 32.8 12.5 45.3 0l192-192c12.5-12.5 12.5-32.8 0-45.3s-32.8-12.5-45.3 0L256 338.7 86.6 169.4c-12.5-12.5-32.8-12.5-45.3 0s-12.5 32.8 0 45.3l192 192z"
         />
       </svg>
       <!-- end chevron -->
    </button>
      {% elif not global_config[setting]['value'] and value['default'] == item %}
      <button
      setting-select="{{value['id']}}"
      value="{{value['default']}}"
      default-value="{{value['default']}}"
      type="button"
      class="duration-300 ease-in-out dark:opacity-90 dark:border-slate-600 dark:bg-slate-700 dark:text-gray-300 focus:border-green-500 flex justify-between align-middle items-center text-left text-sm leading-5.6 ease  w-full  rounded-lg border border-solid border-gray-300 bg-white bg-clip-padding px-1.5 py-1 md:px-3 md:py-2 font-normal text-gray-700 transition-all placeholder:text-gray-500"
    >
    <span
    setting-select-text="{{value['id']}}"
    value="{{value['default']}}"
    >{{value['default']}}</span
  >       <!-- chevron -->
       <svg
       setting-select="{{value['id']}}"
       class="transition-transform h-4 w-4 fill-gray-500"
         xmlns="http://www.w3.org/2000/svg"
         viewBox="0 0 512 512"
       >
         <path
           d="M233.4 406.6c12.5 12.5 32.8 12.5 45.3 0l192-192c12.5-12.5 12.5-32.8 0-45.3s-32.8-12.5-45.3 0L256 338.7 86.6 169.4c-12.5-12.5-32.8-12.5-45.3 0s-12.5 32.8 0 45.3l192 192z"
         />
       </svg>
       <!-- end chevron -->
    </button>
      {% endif %}
      {% endfor %}
    
      <!-- dropdown-->
      <div
      setting-select-dropdown="{{value['id']}}"
      class="hidden z-[20] absolute h-full flex-col w-full mt-2 "
    >
        {% for item in value['select'] %}
        {% if global_config[setting]['value'] and global_config[setting]['value'] == item or not global_config[setting]['value'] and value['default'] == item %}
        <button type="button" value="{{item}}"  setting-select-dropdown-btn="{{value['id']}}" type="button" class="{% if loop.index == 1 %} border-t rounded-t {% endif %} {% if loop.index == loop.length %}rounded-b {% endif %} border-b border-l border-r border-gray-300 dark:hover:brightness-90 hover:brightness-90 bg-primary dark:bg-primary my-0 relative px-6 py-2  text-center  align-middle transition-all rounded-none cursor-pointer leading-normal text-sm ease-in tracking-tight-rem dark:border-slate-600  dark:text-gray-300 text-gray-300"
        >{{item}}</button>
        {% else %}
        <button type="button"  value="{{item}}"   setting-select-dropdown-btn="{{value['id']}}" type="button" class="{% if loop.index == 1 %} border-t rounded-t {% endif %} {% if loop.index == loop.length %}rounded-b {% endif %} border-b border-l border-r border-gray-300 dark:hover:brightness-90 hover:brightness-90  bg-white text-gray-700 my-0 relative px-6 py-2  text-center  align-middle transition-all rounded-none cursor-pointer leading-normal text-sm ease-in tracking-tight-rem dark:border-slate-600 dark:bg-slate-700 dark:text-gray-300"
            >{{item}}</button>
        {% endif %}
        {% endfor %}

    </div>
    <!-- end dropdown-->
    </div>
  <!-- end custom-->
        {% endif %}

      <!-- checkbox -->
      {% if value["type"] == "check" %}
      <div checkbox-handler="{{value['id']}}" class="relative mb-7 md:mb-0">
<<<<<<< HEAD
        <input type="hidden" name="{{setting}}" value="no" default-value="no" default-method="default" />

        <input  id="{{setting}}" name="{{setting}}" default-method="{{global_config[setting]['method']}}" default-value="{{value['default']}}" {% if global_config[setting]['method'] != 'ui' or global_config[setting]['method'] != 'default'  %} disabled {% endif %} {% if global_config[setting]['value'] and global_config[setting]['value'] == 'yes' or not global_config[setting]['value'] and value['default'] == 'yes' %} checked  {% endif %} id="checkbox-{{value['id']}}" 
=======
        <input  id="{{setting}}" name="{{setting}}"   
        default-method="{{global_config[setting]['method']}}" default-value="{{value['default']}}"
        {% if global_config[setting]['method'] != 'ui' and global_config[setting]['method'] != 'default'  %} disabled {% endif %}
          {% if global_config[setting]['value'] and global_config[setting]['value'] == 'yes' or not global_config[setting]['value'] and value['default'] == 'yes' %} checked  {% endif %} id="checkbox-{{value['id']}}" 
>>>>>>> 34d12cd5
        class="relative {% if global_config[setting]['method'] != 'ui' and global_config[setting]['method'] != 'default'  %} pointer-events-none {% else %}	cursor-pointer {% endif %} dark:border-slate-600 dark:bg-slate-700 z-10 checked:z-0 w-5 h-5 ease text-base  rounded-1.4 checked:bg-primary checked:border-primary dark:checked:bg-primary dark:checked:border-primary  duration-250 float-left mt-1 appearance-none border border-gray-300 bg-white bg-contain bg-center bg-no-repeat align-top transition-all disabled:bg-gray-400 disabled:border-gray-400 dark:disabled:bg-gray-800 dark:disabled:border-gray-800 disabled:text-gray-700 dark:disabled:text-gray-300" 
        type="checkbox"
        pattern="{{value['regex']|safe}}"
        value="{% if global_config[setting]['value'] %} {{global_config[setting]['value']}} {% else %} {{value['default']}} {% endif %}"
        />
        <svg checkbox-handler="{{value['id']}}" class="pointer-events-none {% if global_config[setting]['method'] != 'ui' and global_config[setting]['method'] != 'default'  %} pointer-events-none {% else %}	cursor-pointer {% endif %} absolute fill-white dark:fill-gray-300 left-0 top-0 translate-x-1 translate-y-2 h-3 w-3 " xmlns="http://www.w3.org/2000/svg" viewBox="0 0 512 512">
        <path   d="M470.6 105.4c12.5 12.5 12.5 32.8 0 45.3l-256 256c-12.5 12.5-32.8 12.5-45.3 0l-128-128c-12.5-12.5-12.5-32.8 0-45.3s32.8-12.5 45.3 0L192 338.7 425.4 105.4c12.5-12.5 32.8-12.5 45.3 0z"></path>
        </svg>
      </div>
      {% endif %}
      <!-- end checkbox -->

     
  <!-- invalid feedback -->
  <div class="hidden text-sm dark:text-red-500">
    {{value['label']}} is invalid and must match this pattern: {{value['regex']|safe}}
  </div>
  <!--end   invalid feedback -->
        </div>

        {% endif %} {% endfor %}
      </div>
    </div> 
    <!-- end general container --><|MERGE_RESOLUTION|>--- conflicted
+++ resolved
@@ -164,16 +164,10 @@
       <!-- checkbox -->
       {% if value["type"] == "check" %}
       <div checkbox-handler="{{value['id']}}" class="relative mb-7 md:mb-0">
-<<<<<<< HEAD
-        <input type="hidden" name="{{setting}}" value="no" default-value="no" default-method="default" />
-
-        <input  id="{{setting}}" name="{{setting}}" default-method="{{global_config[setting]['method']}}" default-value="{{value['default']}}" {% if global_config[setting]['method'] != 'ui' or global_config[setting]['method'] != 'default'  %} disabled {% endif %} {% if global_config[setting]['value'] and global_config[setting]['value'] == 'yes' or not global_config[setting]['value'] and value['default'] == 'yes' %} checked  {% endif %} id="checkbox-{{value['id']}}" 
-=======
         <input  id="{{setting}}" name="{{setting}}"   
         default-method="{{global_config[setting]['method']}}" default-value="{{value['default']}}"
         {% if global_config[setting]['method'] != 'ui' and global_config[setting]['method'] != 'default'  %} disabled {% endif %}
           {% if global_config[setting]['value'] and global_config[setting]['value'] == 'yes' or not global_config[setting]['value'] and value['default'] == 'yes' %} checked  {% endif %} id="checkbox-{{value['id']}}" 
->>>>>>> 34d12cd5
         class="relative {% if global_config[setting]['method'] != 'ui' and global_config[setting]['method'] != 'default'  %} pointer-events-none {% else %}	cursor-pointer {% endif %} dark:border-slate-600 dark:bg-slate-700 z-10 checked:z-0 w-5 h-5 ease text-base  rounded-1.4 checked:bg-primary checked:border-primary dark:checked:bg-primary dark:checked:border-primary  duration-250 float-left mt-1 appearance-none border border-gray-300 bg-white bg-contain bg-center bg-no-repeat align-top transition-all disabled:bg-gray-400 disabled:border-gray-400 dark:disabled:bg-gray-800 dark:disabled:border-gray-800 disabled:text-gray-700 dark:disabled:text-gray-300" 
         type="checkbox"
         pattern="{{value['regex']|safe}}"
