--- conflicted
+++ resolved
@@ -76,13 +76,8 @@
         <div data-plugin-settings class="w-full grid grid-cols-12">
             <!-- plugin settings not multiple -->
             {% for setting, value in plugin["settings"].items() %}
-<<<<<<< HEAD
-                {% set setting_input = { "is_pro_plugin" : True if plugin["type"] == "pro" else False, "name" : setting, "context" : value.get("context"), "method" : value.get("method"), "help" : value.get("help"), "label" : value.get("label"), "id" : value.get("id"), "type" : value.get("type"), "default" : value.get("default"), "select" : value.get("select"), "regex" : value.get("regex"), "value" : value.get("value"), "is_multiple" : False, "levels" : value.get('levels', {})} %}
+                {% set setting_input = { "is_pro_plugin" : True if plugin["type"] == "pro" else False, "name" : setting, "context" : value.get("context"), "method" : value.get("method", "default"), "help" : value.get("help"), "label" : value.get("label"), "id" : value.get("id"), "type" : value.get("type"), "default" : value.get("default", value.get("value")), "select" : value.get("select"), "regex" : value.get("regex"), "value" : value.get("value"), "is_multiple" : False, "levels" : value.get('levels', {})} %}
                 {% if setting != "IS_DRAFT" and (current_endpoint == "global-config" and setting not in ["SERVER_NAME", "IS_LOADING", "BUNKERWEB_INSTANCES"] or current_endpoint == "services" and value['context'] == "multisite") %}
-=======
-                {% set setting_input = { "is_pro_plugin" : True if plugin["type"] == "pro" else False, "name" : setting, "context" : value.get("context"), "method" : value.get("method", "default"), "help" : value.get("help"), "label" : value.get("label"), "id" : value.get("id"), "type" : value.get("type"), "default" : value.get("default", value.get("value")), "select" : value.get("select"), "regex" : value.get("regex"), "value" : value.get("value"), "is_multiple" : False, "levels" : value.get('levels', {})} %}
-                {% if setting != "IS_DRAFT" and (current_endpoint == "global-config" and setting not in ["SERVER_NAME", "IS_LOADING"] or current_endpoint == "services" and value['context'] == "multisite") %}
->>>>>>> 8bba38d6
                     {% if value['multiple'] and value['multiple'] not in multList %}
                         {% if multList.append(value['multiple']) %}{% endif %}
                     {% endif %}
