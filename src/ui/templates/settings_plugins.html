--- conflicted
+++ resolved
@@ -53,12 +53,7 @@
             <!-- plugin settings not multiple -->
             {% for setting, value in plugin["settings"].items() %}
                 {% set setting_input = { "is_pro_plugin" : True if plugin["type"] == "pro" else False, "name" : setting, "context" : value.get("context"), "method" : value.get("method"), "help" : value.get("help"), "label" : value.get("label"), "id" : value.get("id"), "type" : value.get("type"), "default" : value.get("default"), "select" : value.get("select"), "regex" : value.get("regex"), "value" : value.get("value"), "is_multiple" : False, "levels" : value.get('levels', {})} %}
-<<<<<<< HEAD
-
                 {% if setting != "IS_DRAFT" and (current_endpoint == "global-config" and setting not in ["SERVER_NAME", "IS_LOADING", "BUNKERWEB_INSTANCES"] or current_endpoint == "services" and value['context'] == "multisite") %}
-=======
-                {% if setting != "IS_DRAFT" and (current_endpoint == "global-config" and setting not in ["SERVER_NAME", "IS_LOADING"] or current_endpoint == "services" and value['context'] == "multisite") %}
->>>>>>> eda29974
                     {% if value['multiple'] and value['multiple'] not in multList %}
                         {% if multList.append(value['multiple']) %}{% endif %}
                     {% endif %}
