--- conflicted
+++ resolved
@@ -174,11 +174,10 @@
 
 
 def wait_applying():
-<<<<<<< HEAD
     current_time = datetime.now()
     ready = False
     while not ready and (datetime.now() - current_time).seconds < 120:
-        db_metadata = db.get_metadata()
+        db_metadata = app.config["DB"].get_metadata()
         if isinstance(db_metadata, str):
             app.logger.error(f"An error occurred when checking for changes in the database : {db_metadata}")
         elif not any(
@@ -188,14 +187,6 @@
         ):
             ready = True
             continue
-=======
-    for i in range(31):
-        curr_changes = app.config["DB"].check_changes()
-        if isinstance(curr_changes, str):
-            app.logger.error(f"An error occurred when checking for changes in the database : {curr_changes}")
-        elif not any(curr_changes.values()):
-            break
->>>>>>> 43611995
         else:
             app.logger.warning("Scheduler is already applying a configuration, retrying in 1s ...")
         sleep(1)
@@ -395,11 +386,7 @@
     ui_data = get_ui_data()
     metadata = app.config["DB"].get_metadata()
 
-<<<<<<< HEAD
-    db_metadata = db.get_metadata()
-=======
-    curr_changes = app.config["DB"].check_changes()
->>>>>>> 43611995
+    db_metadata = app.config["DB"].get_metadata()
 
     if ui_data.get("PRO_LOADING") and not any(
         v
@@ -737,17 +724,9 @@
             # by setting the last check to None
             metadata = app.config["DB"].get_metadata()
             metadata["last_pro_check"] = None
-<<<<<<< HEAD
-            db.set_metadata(metadata)
-
-            flash("Checking license key to upgrade.", "success")
-
-            db_metadata = db.get_metadata()
-=======
-            app.config["DB"].set_pro_metadata(metadata)
-
-            curr_changes = app.config["DB"].check_changes()
->>>>>>> 43611995
+            app.config["DB"].set_metadata(metadata)
+
+            db_metadata = app.config["DB"].get_metadata()
 
             # Reload instances
             def update_global_config(threaded: bool = False):
@@ -1029,11 +1008,7 @@
 
         error = 0
 
-<<<<<<< HEAD
-        db_metadata = db.get_metadata()
-=======
-        curr_changes = app.config["DB"].check_changes()
->>>>>>> 43611995
+        db_metadata = app.config["DB"].get_metadata()
 
         old_server_name = request.form.get("OLD_SERVER_NAME", "")
         operation = request.form["operation"]
@@ -1167,11 +1142,7 @@
                 if setting and setting["global"] and (setting["value"] != value or setting["value"] == config.get(variable, {"value": None})["value"]):
                     variables[f"{service}_{variable}"] = value
 
-<<<<<<< HEAD
-        db_metadata = db.get_metadata()
-=======
-        curr_changes = app.config["DB"].check_changes()
->>>>>>> 43611995
+        db_metadata = app.config["DB"].get_metadata()
 
         def update_global_config(threaded: bool = False):
             wait_applying()
@@ -1355,11 +1326,7 @@
             if variables["type"] in ("core", "pro"):
                 return redirect_flash_error(f"Can't delete {variables['type']} plugin {variables['name']}", "plugins", True)
 
-<<<<<<< HEAD
-            db_metadata = db.get_metadata()
-=======
-            curr_changes = app.config["DB"].check_changes()
->>>>>>> 43611995
+            db_metadata = app.config["DB"].get_metadata()
 
             def update_plugins(threaded: bool = False):  # type: ignore
                 wait_applying()
@@ -1572,11 +1539,7 @@
             if errors >= files_count:
                 return redirect(url_for("loading", next=url_for("plugins")))
 
-<<<<<<< HEAD
-            db_metadata = db.get_metadata()
-=======
-            curr_changes = app.config["DB"].check_changes()
->>>>>>> 43611995
+            db_metadata = app.config["DB"].get_metadata()
 
             def update_plugins(threaded: bool = False):
                 wait_applying()
