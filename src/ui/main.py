#!/usr/bin/env python3
import json
from contextlib import suppress
from math import floor
from multiprocessing import Manager
from os import _exit, getenv, listdir, sep
from os.path import basename, dirname, isabs, join
from random import randint
from secrets import choice, token_urlsafe
from string import ascii_letters, digits
from sys import path as sys_path, modules as sys_modules
from pathlib import Path
from typing import Union
from uuid import uuid4


for deps_path in [join(sep, "usr", "share", "bunkerweb", *paths) for paths in (("deps", "python"), ("utils",), ("api",), ("db",))]:
    if deps_path not in sys_path:
        sys_path.append(deps_path)

from bcrypt import gensalt
from bs4 import BeautifulSoup
from copy import deepcopy
from cryptography.fernet import Fernet
from datetime import datetime, timedelta, timezone
from dateutil.parser import parse as dateutil_parse
from flask import Flask, Response, flash, jsonify, make_response, redirect, render_template, request, send_file, session, url_for
from flask_login import current_user, LoginManager, login_required, login_user, logout_user
from flask_wtf.csrf import CSRFProtect, CSRFError
from hashlib import sha256
from importlib.machinery import SourceFileLoader
from io import BytesIO
from json import JSONDecodeError, dumps, loads as json_loads
from jinja2 import Environment, FileSystemLoader, select_autoescape
from passlib import totp
from redis import Redis, Sentinel
from regex import compile as re_compile, match as regex_match
from requests import get
from shutil import move, rmtree
from signal import SIGINT, signal, SIGTERM
from subprocess import PIPE, Popen, call
from tarfile import CompressionError, HeaderError, ReadError, TarError, open as tar_open
from threading import Thread
from tempfile import NamedTemporaryFile
from time import sleep, time
from werkzeug.utils import secure_filename
from zipfile import BadZipFile, ZipFile

from src.instance import Instance, InstancesUtils
from src.custom_config import CustomConfig
from src.config import Config
from src.reverse_proxied import ReverseProxied
from src.totp import Totp

from builder.home import home_builder
from builder.instances import instances_builder
from builder.global_config import global_config_builder
from builder.jobs import jobs_builder
from builder.services import services_builder
from builder.raw_mode import raw_mode_builder

from common_utils import get_version  # type: ignore
from logger import setup_logger  # type: ignore

from models import AnonymousUser
from ui_database import UIDatabase
from utils import USER_PASSWORD_RX, PLUGIN_KEYS, PLUGIN_ID_RX, check_password, check_settings, gen_password_hash, path_to_dict, get_remain

TMP_DIR = Path(sep, "var", "tmp", "bunkerweb")
TMP_DIR.mkdir(parents=True, exist_ok=True)

LIB_DIR = Path(sep, "var", "lib", "bunkerweb")
LIB_DIR.mkdir(parents=True, exist_ok=True)


def stop_gunicorn():
    p = Popen(["pgrep", "-f", "gunicorn"], stdout=PIPE)
    out, _ = p.communicate()
    pid = out.strip().decode().split("\n")[0]
    call(["kill", "-SIGTERM", pid])


def stop(status, _stop=True):
    Path(sep, "var", "run", "bunkerweb", "ui.pid").unlink(missing_ok=True)
    TMP_DIR.joinpath("ui.healthy").unlink(missing_ok=True)
    if _stop is True:
        stop_gunicorn()
    _exit(status)


def handle_stop(signum, frame):
    app.logger.info("Caught stop operation")
    app.logger.info("Stopping web ui ...")
    stop(0, False)


signal(SIGINT, handle_stop)
signal(SIGTERM, handle_stop)

sbin_nginx_path = Path(sep, "usr", "sbin", "nginx")


TEMPLATE_PLACEHOLDER = [
    {
        "name": "default",
        "steps": [],
        "configs": {},
        "settings": {},
    }
]


# Flask app
app = Flask(__name__, static_url_path="/", static_folder="static", template_folder="templates")

with app.app_context():
    PROXY_NUMBERS = int(getenv("PROXY_NUMBERS", "1"))
    app.wsgi_app = ReverseProxied(app.wsgi_app, x_for=PROXY_NUMBERS, x_proto=PROXY_NUMBERS, x_host=PROXY_NUMBERS, x_prefix=PROXY_NUMBERS)
    app.logger = setup_logger("UI", getenv("CUSTOM_LOG_LEVEL", getenv("LOG_LEVEL", "INFO")))

    FLASK_SECRET = getenv("FLASK_SECRET")
    if not FLASK_SECRET:
        if not TMP_DIR.joinpath(".flask_secret").is_file():
            app.logger.warning("The FLASK_SECRET environment variable is missing or the .flask_secret file is missing, generating a random one ...")
            TMP_DIR.joinpath(".flask_secret").write_text(token_urlsafe(32), encoding="utf-8")
        FLASK_SECRET = TMP_DIR.joinpath(".flask_secret").read_text(encoding="utf-8").strip()

    PASSWORD_SALT = getenv("PASSWORD_SALT", "")
    if not PASSWORD_SALT.isdigit():
        if not LIB_DIR.joinpath(".password_salt").is_file():
            app.logger.warning(
                "The PASSWORD_SALT environment variable is missing or invalid (must be an integer) or the .password_salt file is missing, generating a random one ..."
            )
            LIB_DIR.joinpath(".password_salt").write_bytes(gensalt(rounds=13))
        PASSWORD_SALT = LIB_DIR.joinpath(".password_salt").read_text(encoding="utf-8").strip()

    TOTP_SECRETS = getenv("TOTP_SECRETS", "")
    if TOTP_SECRETS:
        try:
            TOTP_SECRETS = json_loads(TOTP_SECRETS)
        except JSONDecodeError:
            app.logger.warning(
                "The TOTP_SECRETS environment variable is invalid, generating a random one ... (check the format via the documentation: https://passlib.readthedocs.io/en/stable/narr/totp-tutorial.html#application-secrets)"
            )
            TOTP_SECRETS = None

    if not TOTP_SECRETS:
        if not LIB_DIR.joinpath(".totp_secrets.json").is_file():
            if TOTP_SECRETS is not None:
                app.logger.warning("The TOTP_SECRETS environment variable is missing or the .totp_secrets.json file is missing, generating a random one ...")
            LIB_DIR.joinpath(".totp_secrets.json").write_text(dumps({k: totp.generate_secret() for k in range(randint(1, 5))}), encoding="utf-8")
        TOTP_SECRETS = json_loads(LIB_DIR.joinpath(".totp_secrets.json").read_text(encoding="utf-8"))

    MF_RECOVERY_CODES_KEYS = []
    if getenv("MF_ENCRYPT_RECOVERY_CODES", "yes").lower() != "no":
        MF_RECOVERY_CODES_KEYS = getenv("MF_RECOVERY_CODES_KEYS", "")
        if MF_RECOVERY_CODES_KEYS:
            try:
                MF_RECOVERY_CODES_KEYS = json_loads(MF_RECOVERY_CODES_KEYS)
            except JSONDecodeError:
                app.logger.warning(
                    "The MF_RECOVERY_CODES_KEYS environment variable is invalid, generating a random one ... (check the format via the documentation: https://cryptography.io/en/latest/fernet/#fernet-symmetric-encryption)"
                )
                MF_RECOVERY_CODES_KEYS = None

        if not MF_RECOVERY_CODES_KEYS:
            if MF_RECOVERY_CODES_KEYS is not None and not LIB_DIR.joinpath(".mf_recovery_codes_keys.json").is_file():
                app.logger.warning("The MF_RECOVERY_CODES_KEYS environment variable is missing, generating a random one ...")
                LIB_DIR.joinpath(".mf_recovery_codes_keys.json").write_text(
                    dumps([Fernet.generate_key().decode() for _ in range(randint(1, 5))]), encoding="utf-8"
                )
            MF_RECOVERY_CODES_KEYS = json_loads(LIB_DIR.joinpath(".mf_recovery_codes_keys.json").read_text(encoding="utf-8"))
    else:
        app.logger.warning("MF_ENCRYPT_RECOVERY_CODES is set to 'no', multi-factor recovery codes will not be encrypted")

    app.config["SECRET_KEY"] = FLASK_SECRET

    app.config["SESSION_COOKIE_NAME"] = "__Host-bw_ui_session"
    app.config["SESSION_COOKIE_PATH"] = "/"
    app.config["SESSION_COOKIE_SECURE"] = True  # Required for __Host- prefix
    app.config["SESSION_COOKIE_HTTPONLY"] = True  # Recommended for security
    app.config["SESSION_COOKIE_SAMESITE"] = "Lax"

    app.config["WTF_CSRF_SSL_STRICT"] = False
    app.config["SEND_FILE_MAX_AGE_DEFAULT"] = 86400
    app.config["SCRIPT_NONCE"] = ""

    login_manager = LoginManager()
    login_manager.session_protection = "strong"
    login_manager.init_app(app)
    login_manager.login_view = "login"
    login_manager.anonymous_user = AnonymousUser

    DB = UIDatabase(app.logger)

    ready = False
    while not ready:
        db_metadata = DB.get_metadata()
        if isinstance(db_metadata, str) or not db_metadata["is_initialized"]:
            app.logger.warning("Database is not initialized, retrying in 5s ...")
        else:
            ready = True
            continue
        sleep(5)

    BW_VERSION = get_version()

    ret, err = DB.init_ui_tables(BW_VERSION)

    if not ret and err:
        app.logger.error(f"Exception while checking database tables : {err}")
        exit(1)
    elif not ret:
        app.logger.info("Database ui tables didn't change, skipping update ...")
    else:
        app.logger.info("Database ui tables successfully updated")

    if not DB.get_ui_roles(as_dict=True):
        ret = DB.create_ui_role("admin", "Admin can create account, manager software and read data.", ["manage", "write", "read"])
        if ret:
            app.logger.error(f"Couldn't create the admin role in the database: {ret}")
            exit(1)

        ret = DB.create_ui_role("writer", "Write can manage software and read data but can't create account.", ["write", "read"])
        if ret:
            app.logger.error(f"Couldn't create the admin role in the database: {ret}")
            exit(1)

        ret = DB.create_ui_role("reader", "Reader can read data but can't proceed to any actions.", ["read"])
        if ret:
            app.logger.error(f"Couldn't create the admin role in the database: {ret}")
            exit(1)

    ADMIN_USER = "Error"
    while ADMIN_USER == "Error":
        try:
            ADMIN_USER = DB.get_ui_user(as_dict=True)
        except BaseException as e:
            app.logger.debug(f"Couldn't get the admin user: {e}")
            sleep(1)

    env_admin_username = getenv("ADMIN_USERNAME", "")
    env_admin_password = getenv("ADMIN_PASSWORD", "")

    if ADMIN_USER:
        if env_admin_username or env_admin_password:
            override_admin_creds = getenv("OVERRIDE_ADMIN_CREDS", "no").lower() == "yes"
            if ADMIN_USER["method"] == "manual" or override_admin_creds:
                updated = False
                if env_admin_username and ADMIN_USER["username"] != env_admin_username:
                    ADMIN_USER["username"] = env_admin_username
                    updated = True

                if env_admin_password and not check_password(env_admin_password, ADMIN_USER["password"]):
                    if not USER_PASSWORD_RX.match(env_admin_password):
                        app.logger.warning(
                            "The admin password is not strong enough. It must contain at least 8 characters, including at least 1 uppercase letter, 1 lowercase letter, 1 number and 1 special character (#@?!$%^&*-). It will not be updated."
                        )
                    else:
                        ADMIN_USER["password"] = gen_password_hash(env_admin_password, PASSWORD_SALT)
                        updated = True

                if updated:
                    if override_admin_creds:
                        app.logger.warning("Overriding the admin user credentials, as the OVERRIDE_ADMIN_CREDS environment variable is set to 'yes'.")
                    err = DB.update_ui_user(ADMIN_USER["username"], ADMIN_USER["password"], ADMIN_USER["totp_secret"], method="manual")
                    if err:
                        app.logger.error(f"Couldn't update the admin user in the database: {err}")
                    else:
                        app.logger.info("The admin user was updated successfully")
            else:
                app.logger.warning("The admin user wasn't created manually. You can't change it from the environment variables.")
    elif env_admin_username and env_admin_password:
        user_name = env_admin_username or "admin"

        if not getenv("FLASK_DEBUG", False):
            if len(user_name) > 256:
                app.logger.error("The admin username is too long. It must be less than 256 characters.")
                exit(1)
            elif not USER_PASSWORD_RX.match(env_admin_password):
                app.logger.error(
                    "The admin password is not strong enough. It must contain at least 8 characters, including at least 1 uppercase letter, 1 lowercase letter, 1 number and 1 special character (#@?!$%^&*-)."
                )
                exit(1)

        ret = DB.create_ui_user(user_name, gen_password_hash(env_admin_password, PASSWORD_SALT), ["admin"], admin=True)
        if ret:
            app.logger.error(f"Couldn't create the admin user in the database: {ret}")
            exit(1)

    # Declare functions for jinja2
    app.jinja_env.globals.update(check_settings=check_settings)

    # CSRF protection
    csrf = CSRFProtect()
    csrf.init_app(app)

    app.bw_instances_utils = InstancesUtils(DB)
    app.bw_config = Config(DB)
    app.bw_custom_configs = CustomConfig()
    app.data = Manager().dict()
    app.totp = Totp(app, TOTP_SECRETS, [key.encode("utf-8") for key in MF_RECOVERY_CODES_KEYS])

LOG_RX = re_compile(r"^(?P<date>\d+/\d+/\d+\s\d+:\d+:\d+)\s\[(?P<level>[a-z]+)\]\s\d+#\d+:\s(?P<message>[^\n]+)$")
REVERSE_PROXY_PATH = re_compile(r"^(?P<host>https?://.{1,255}(:((6553[0-5])|(655[0-2]\d)|(65[0-4]\d{2})|(6[0-4]\d{3})|([1-5]\d{4})|([0-5]{0,5})|(\d{1,4})))?)$")

app.logger.info("UI is ready")


def wait_applying():
    current_time = datetime.now()
    ready = False
    while not ready and (datetime.now() - current_time).seconds < 120:
        db_metadata = DB.get_metadata()
        if isinstance(db_metadata, str):
            app.logger.error(f"An error occurred when checking for changes in the database : {db_metadata}")
        elif not any(
            v
            for k, v in db_metadata.items()
            if k in ("custom_configs_changed", "external_plugins_changed", "pro_plugins_changed", "plugins_config_changed", "instances_changed")
        ):
            ready = True
            continue
        else:
            app.logger.warning("Scheduler is already applying a configuration, retrying in 1s ...")
        sleep(1)

    if not ready:
        app.logger.error("Too many retries while waiting for scheduler to apply configuration...")


def manage_bunkerweb(method: str, *args, operation: str = "reloads", is_draft: bool = False, was_draft: bool = False, threaded: bool = False) -> int:
    # Do the operation
    error = 0

    if "TO_FLASH" not in app.data:
        app.data["TO_FLASH"] = []

    if method == "services":
        if operation == "new":
            operation, error = app.bw_config.new_service(args[0], is_draft=is_draft)
        elif operation == "edit":
            operation, error = app.bw_config.edit_service(args[1], args[0], check_changes=(was_draft != is_draft or not is_draft), is_draft=is_draft)
        elif operation == "delete":
            operation, error = app.bw_config.delete_service(args[2], check_changes=(was_draft != is_draft or not is_draft))
    elif method == "global_config":
        operation, error = app.bw_config.edit_global_conf(args[0], check_changes=True)

    if operation == "reload":
        instance = Instance.from_hostname(args[0], DB)
        if instance:
            operation = instance.reload()
        else:
            operation = "The instance does not exist."
    elif operation == "start":
        instance = Instance.from_hostname(args[0], DB)
        if instance:
            operation = instance.start()
        else:
            operation = "The instance does not exist."
    elif operation == "stop":
        instance = Instance.from_hostname(args[0], DB)
        if instance:
            operation = instance.stop()
        else:
            operation = "The instance does not exist."
    elif operation == "restart":
        instance = Instance.from_hostname(args[0], DB)
        if instance:
            operation = instance.restart()
        else:
            operation = "The instance does not exist."
    elif not error:
        operation = "The scheduler will be in charge of applying the changes."

    if operation:
        if isinstance(operation, list):
            for op in operation:
                app.data["TO_FLASH"].append({"content": f"Reload failed for the instance {op}", "type": "error"})
        elif operation.startswith(("Can't", "The database is read-only")):
            app.data["TO_FLASH"].append({"content": operation, "type": "error"})
        else:
            app.data["TO_FLASH"].append({"content": operation, "type": "success"})

    if not threaded:
        for f in app.data.get("TO_FLASH", []):
            if f["type"] == "error":
                flash(f["content"], "error")
            else:
                flash(f["content"])

        app.data["TO_FLASH"] = []

    app.data["RELOADING"] = False

    return error


# UTILS
def run_action(plugin: str, function_name: str = ""):
    message = ""
    module = DB.get_plugin_actions(plugin)

    if module is None:
        return {"status": "ko", "code": 404, "message": "The actions.py file for the plugin does not exist"}

    obfuscation = DB.get_plugin_obfuscation(plugin)
    tmp_dir = None

    try:
        # Try to import the custom plugin
        if obfuscation:
            tmp_dir = TMP_DIR.joinpath("ui", "action", str(uuid4()))
            tmp_dir.mkdir(parents=True, exist_ok=True)

            action_file = tmp_dir.joinpath("actions.py")
            with ZipFile(BytesIO(obfuscation), "r") as zip_ref:
                zip_ref.extractall(tmp_dir)
            action_file.write_bytes(module)
            sys_path.append(tmp_dir.as_posix())
            loader = SourceFileLoader("actions", action_file.as_posix())
            actions = loader.load_module()
        else:
            with NamedTemporaryFile(mode="wb", suffix=".py", delete=True) as temp:
                temp.write(module)
                temp.flush()
                temp.seek(0)
                loader = SourceFileLoader("actions", temp.name)
                actions = loader.load_module()
    except:
        if tmp_dir:
            sys_path.pop()
            rmtree(tmp_dir, ignore_errors=True)

        app.logger.exception("An error occurred while importing the plugin")
        return {"status": "ko", "code": 500, "message": "An error occurred while importing the plugin, see logs for more details"}

    res = None
    message = None

    try:
        # Try to get the custom plugin custom function and call it
        method = getattr(actions, function_name or plugin)
        queries = request.args.to_dict()
        try:
            data = request.json or False
        except:
            data = {}

        res = method(app=app, args=queries, data=data)
    except AttributeError:
        if function_name == "pre_render":
            return {"status": "ok", "code": 200, "message": "The plugin does not have a pre_render method"}

        message = "The plugin does not have a method, see logs for more details"
    except:
        message = "An error occurred while executing the plugin, see logs for more details"
    finally:
        if sbin_nginx_path.is_file():
            # Remove the custom plugin from the shared library
            sys_modules.pop("actions", None)
            del actions

        if tmp_dir:
            sys_path.pop()
            rmtree(tmp_dir, ignore_errors=True)

        if message:
            app.logger.exception(message)
        if message or not isinstance(res, dict) and not res:
            return {"status": "ko", "code": 500, "message": message or "The plugin did not return a valid response"}

    if isinstance(res, Response):
        return res

    return {"status": "ok", "code": 200, "data": res}


def get_user_info():
    return current_user.get_id(), current_user.password.encode("utf-8"), bool(current_user.totp_secret), current_user.totp_secret


def verify_data_in_form(data: dict[str, Union[tuple, any]] = {}, err_message: str = "", redirect_url: str = "", next: bool = False) -> Union[bool, Response]:
    # Loop on each key in data
    for key, values in data.items():
        if key not in request.form:
            return handle_error(f"Missing {key} in form", redirect_url, next, "error")

        # Case we want to only check if key is in form, we can skip the values check by setting values to falsy value
        if not values:
            continue

        if request.form[key] not in values:
            return handle_error(err_message, redirect_url, next, "error")

    return True


def handle_error(err_message: str = "", redirect_url: str = "", next: bool = False, log: Union[bool, str] = False) -> Union[bool, Response]:
    """Handle error message, flash it, log it if needed and redirect to redirect_url if provided or return False."""
    flash(err_message, "error")

    if log == "error":
        app.logger.error(err_message)

    if log == "exception":
        app.logger.exception(err_message)

    if not redirect_url:
        return False

    if next:
        return redirect(url_for("loading", next=url_for(redirect_url)))

    return redirect(url_for(redirect_url))


def error_message(msg: str):
    app.logger.error(msg)
    return {"status": "ko", "message": msg}


@app.context_processor
def inject_variables():
    metadata = DB.get_metadata()

    changes_ongoing = any(
        v
        for k, v in DB.get_metadata().items()
        if k in ("custom_configs_changed", "external_plugins_changed", "pro_plugins_changed", "plugins_config_changed", "instances_changed")
    )

    if not changes_ongoing and app.data.get("PRO_LOADING"):
        app.data["PRO_LOADING"] = False

    if not changes_ongoing and metadata["failover"]:
        flash(
            "The last changes could not be applied because it creates a configuration error on NGINX, please check the logs for more information. The configured fell back to the last working one.",
            "error",
        )
    elif not changes_ongoing and not metadata["failover"] and app.data.get("CONFIG_CHANGED", False):
        flash("The last changes have been applied successfully.", "success")
        app.data["CONFIG_CHANGED"] = False

    # check that is value is in tuple
    return dict(
        data_server_global=json.dumps({"username": current_user.get_id() if current_user.is_authenticated else ""}),
        script_nonce=app.config["SCRIPT_NONCE"],
        is_pro_version=metadata["is_pro"],
        pro_status=metadata["pro_status"],
        pro_services=metadata["pro_services"],
        pro_expire=metadata["pro_expire"].strftime("%d-%m-%Y") if metadata["pro_expire"] else "Unknown",
        pro_overlapped=metadata["pro_overlapped"],
        plugins=app.bw_config.get_plugins(),
        pro_loading=app.data.get("PRO_LOADING", False),
        bw_version=metadata["version"],
        is_readonly=app.data.get("READONLY_MODE", False),
        username=current_user.get_id() if current_user.is_authenticated else "",
    )


@app.after_request
def set_security_headers(response):
    """Set the security headers."""
    # * Content-Security-Policy header to prevent XSS attacks
    response.headers["Content-Security-Policy"] = (
        "object-src 'none';"
        + " frame-ancestors 'self';"
        + " default-src 'self' https://www.bunkerweb.io https://assets.bunkerity.com https://bunkerity.us1.list-manage.com;"
        + f" script-src 'self' 'nonce-{app.config['SCRIPT_NONCE']}';"
        + " style-src 'self' 'unsafe-inline';"
        + " img-src 'self' data: https://assets.bunkerity.com;"
        + " font-src 'self' data:;"
        + " base-uri 'self';"
        + " block-all-mixed-content;"
        + (" connect-src *;" if request.path.startswith(("/check", "/setup")) else "")
    )

    if request.headers.get("X-Forwarded-Proto") == "https":
        if not request.path.startswith("/setup/loading"):
            response.headers["Content-Security-Policy"] += " upgrade-insecure-requests;"

        # * Strict-Transport-Security header to force HTTPS if accessed via a reverse proxy
        response.headers["Strict-Transport-Security"] = "max-age=63072000; includeSubDomains; preload"

    # * X-Frames-Options header to prevent clickjacking
    response.headers["X-Frame-Options"] = "DENY"

    # * X-Content-Type-Options header to prevent MIME sniffing
    response.headers["X-Content-Type-Options"] = "nosniff"

    # * Referrer-Policy header to prevent leaking of sensitive data
    response.headers["Referrer-Policy"] = "strict-origin-when-cross-origin"

    if current_user.totp_refreshed:
        DB.set_ui_user_recovery_code_refreshed(current_user.get_id(), False)

    return response


@login_manager.user_loader
def load_user(username):
    ui_user = DB.get_ui_user(username=username)
    if not ui_user:
        app.logger.warning(f"Couldn't get the user {username} from the database.")
        return None

    ui_user.list_roles = DB.get_ui_user_roles(username)
    for role in ui_user.list_roles:
        ui_user.list_permissions.extend(DB.get_ui_role_permissions(role))

    if ui_user.totp_secret:
        ui_user.list_recovery_codes = DB.get_ui_user_recovery_codes(username)

    return ui_user


@app.errorhandler(CSRFError)
def handle_csrf_error(_):
    """
    It takes a CSRFError exception as an argument, and returns a Flask response

    :param e: The exception object
    :return: A template with the error message and a 401 status code.
    """
    logout()
    flash("Wrong CSRF token !", "error")
    if not current_user:
        return render_template("setup.html"), 403
    return render_template("login.html", is_totp=bool(current_user.totp_secret)), 403


@app.before_request
def before_request():
    if app.data.get("SERVER_STOPPING", False):
        response = make_response(jsonify({"message": "Server is shutting down, try again later."}), 503)
        response.headers["Retry-After"] = 30  # Clients should retry after 30 seconds # type: ignore
        return response

    app.config["SCRIPT_NONCE"] = token_urlsafe(32)

    if not request.path.startswith(("/css", "/images", "/js", "/json", "/webfonts")):
        if (
            DB.database_uri
            and DB.readonly
            and (
                datetime.now(timezone.utc) - datetime.fromisoformat(app.data.get("LAST_DATABASE_RETRY", "1970-01-01T00:00:00")).replace(tzinfo=timezone.utc)
                > timedelta(minutes=1)
            )
        ):
            try:
                DB.retry_connection(pool_timeout=1)
                DB.retry_connection(log=False)
                app.data["READONLY_MODE"] = False
                app.logger.info("The database is no longer read-only, defaulting to read-write mode")
            except BaseException:
                try:
                    DB.retry_connection(readonly=True, pool_timeout=1)
                    DB.retry_connection(readonly=True, log=False)
                except BaseException:
                    if DB.database_uri_readonly:
                        with suppress(BaseException):
                            DB.retry_connection(fallback=True, pool_timeout=1)
                            DB.retry_connection(fallback=True, log=False)
                app.data["READONLY_MODE"] = True
            app.data["LAST_DATABASE_RETRY"] = DB.last_connection_retry.isoformat() if DB.last_connection_retry else datetime.now().isoformat()
        elif not app.data.get("READONLY_MODE", False) and request.method == "POST" and not ("/totp" in request.path or "/login" in request.path):
            try:
                DB.test_write()
                app.data["READONLY_MODE"] = False
            except BaseException:
                app.data["READONLY_MODE"] = True
                app.data["LAST_DATABASE_RETRY"] = DB.last_connection_retry.isoformat() if DB.last_connection_retry else datetime.now().isoformat()
        else:
            try:
                DB.test_read()
            except BaseException:
                app.data["LAST_DATABASE_RETRY"] = DB.last_connection_retry.isoformat() if DB.last_connection_retry else datetime.now().isoformat()

        DB.readonly = app.data.get("READONLY_MODE", False)

        if DB.readonly:
            flash("Database connection is in read-only mode : no modification possible.", "error")

        if current_user.is_authenticated:
            passed = True

            # Case not login page, keep on 2FA before any other access
            if not session.get("totp_validated", False) and bool(current_user.totp_secret) and "/totp" not in request.path:
                if not request.path.endswith("/login"):
                    return redirect(url_for("totp", next=request.form.get("next")))
                passed = False
            elif current_user.last_login_ip != request.remote_addr:
                passed = False
            elif session.get("user_agent") != request.headers.get("User-Agent"):
                passed = False

            if not passed:
                return logout()


@app.route("/", strict_slashes=False)
def index():
    if DB.get_ui_user():
        if current_user.is_authenticated:  # type: ignore
            return redirect(url_for("home"))
        return redirect(url_for("login"), 301)
    return redirect(url_for("setup"))


@app.route("/loading")
@login_required
def loading():
    return render_template("loading.html", message=request.values.get("message", "Loading"), next=request.values.get("next", None) or url_for("home"))


@app.route("/check", methods=["GET"])
def check():
    # deepcode ignore TooPermissiveCors: We need to allow all origins for the wizard
    return Response(status=200, headers={"Access-Control-Allow-Origin": "*"}, response=dumps({"message": "ok"}), content_type="application/json")


@app.route("/setup", methods=["GET", "POST"])
def setup():
    db_config = app.bw_config.get_config(methods=False, filtered_settings=("SERVER_NAME", "MULTISITE", "USE_UI", "UI_HOST", "AUTO_LETS_ENCRYPT"))

    admin_user = DB.get_ui_user()

    ui_reverse_proxy = False
    for server_name in db_config["SERVER_NAME"].split(" "):
        if server_name and db_config.get(f"{server_name}_USE_UI", db_config.get("USE_UI", "no")) == "yes":
            if admin_user:
                return redirect(url_for("login"), 301)
            ui_reverse_proxy = True
            break

    if request.method == "POST":
        if DB.readonly:
            return handle_error("Database is in read-only mode", "setup")

        required_keys = []
        if not ui_reverse_proxy:
            required_keys.extend(["server_name", "ui_host", "ui_url"])
        if not admin_user:
            required_keys.extend(["admin_username", "admin_password", "admin_password_check"])

        if not any(key in request.form for key in required_keys):
            return handle_error(f"Missing either one of the following parameters: {', '.join(required_keys)}.", "setup")

        if not admin_user:
            if len(request.form["admin_username"]) > 256:
                return handle_error("The admin username is too long. It must be less than 256 characters.", "setup")

            if request.form["admin_password"] != request.form["admin_password_check"]:
                return handle_error("The passwords do not match.", "setup")

            if not USER_PASSWORD_RX.match(request.form["admin_password"]):
                return handle_error(
                    "The admin password is not strong enough. It must contain at least 8 characters, including at least 1 uppercase letter, 1 lowercase letter, 1 number and 1 special character (#@?!$%^&*-).",
                    "setup",
                )

            ret = DB.create_ui_user(
                request.form["admin_username"], gen_password_hash(request.form["admin_password"], PASSWORD_SALT), ["admin"], method="ui", admin=True
            )
            if ret:
                return handle_error(f"Couldn't create the admin user in the database: {ret}", "setup", False, "error")

            flash("The admin user was created successfully", "success")

        if not ui_reverse_proxy:
            server_names = db_config["SERVER_NAME"].split(" ")
            if request.form["server_name"] in server_names:
                return handle_error(f"The hostname {request.form['server_name']} is already in use.", "setup")
            else:
                for server_name in server_names:
                    if request.form["server_name"] in db_config.get(f"{server_name}_SERVER_NAME", "").split(" "):
                        return handle_error(f"The hostname {request.form['server_name']} is already in use.", "setup")

            if not REVERSE_PROXY_PATH.match(request.form["ui_host"]):
                return handle_error("The hostname is not valid.", "setup")

            app.data["RELOADING"] = True
            app.data["LAST_RELOAD"] = time()

            config = {
                "SERVER_NAME": request.form["server_name"],
                "USE_UI": "yes",
                "USE_REVERSE_PROXY": "yes",
                "REVERSE_PROXY_HOST": request.form["ui_host"],
                "REVERSE_PROXY_URL": request.form["ui_url"] or "/",
                "INTERCEPTED_ERROR_CODES": "400 404 405 413 429 500 501 502 503 504",
                "MAX_CLIENT_SIZE": "50m",
                "KEEP_UPSTREAM_HEADERS": "Content-Security-Policy Strict-Transport-Security X-Frame-Options X-Content-Type-Options Referrer-Policy",
            }

            if request.form.get("auto_lets_encrypt", "no") == "yes":
                config["AUTO_LETS_ENCRYPT"] = "yes"
            else:
                config["GENERATE_SELF_SIGNED_SSL"] = "yes"
                config["SELF_SIGNED_SSL_SUBJ"] = f"/CN={request.form['server_name']}/"

            if not config.get("MULTISITE", "no") == "yes":
                app.bw_config.edit_global_conf({"MULTISITE": "yes"}, check_changes=False)

            # deepcode ignore MissingAPI: We don't need to check to wait for the thread to finish
            Thread(
                target=manage_bunkerweb,
                name="Reloading instances",
                args=("services", config, request.form["server_name"], request.form["server_name"]),
                kwargs={"operation": "new", "threaded": True},
            ).start()

        return Response(status=200)

    return render_template(
        "setup.html",
        ui_user=admin_user,
        ui_reverse_proxy=ui_reverse_proxy,
        username=getenv("ADMIN_USERNAME", ""),
        password=getenv("ADMIN_PASSWORD", ""),
        ui_host=db_config.get("UI_HOST", getenv("UI_HOST", "")),
        auto_lets_encrypt=db_config.get("AUTO_LETS_ENCRYPT", getenv("AUTO_LETS_ENCRYPT", "no")) == "yes",
        random_url=f"/{''.join(choice(ascii_letters + digits) for _ in range(10))}",
    )


@app.route("/setup/loading", methods=["GET"])
def setup_loading():
    return render_template("setup_loading.html")


@app.route("/totp", methods=["GET", "POST"])
@login_required
def totp():
    if request.method == "POST":
        verify_data_in_form(data={"totp_token": None}, err_message="No token provided on /totp.", redirect_url="totp")

        if not app.totp.verify_totp(request.form["totp_token"], user=current_user):
            recovery_code = app.totp.verify_recovery_code(request.form["totp_token"], user=current_user)
            if not recovery_code:
                return handle_error("The token is invalid.", "totp")
            DB.use_ui_user_recovery_code(current_user.get_id(), recovery_code)

        session["totp_validated"] = True
        redirect(url_for("loading", next=request.form.get("next") or url_for("home")))

    if not bool(current_user.totp_secret) or session.get("totp_validated", False):
        return redirect(url_for("home"))

    return render_template("totp.html")


@app.route("/home")
@login_required
def home():
    """
    It returns the home page
    :return: The home.html template is being rendered with the following variables:
        check_version: a boolean indicating whether the local version is the same as the remote version
        remote_version: the remote version
        version: the local version
        instances_number: the number of instances
        services_number: the number of services
        posts: a list of posts
    """
    try:
        r = get("https://github.com/bunkerity/bunkerweb/releases/latest", allow_redirects=True, timeout=5)
        r.raise_for_status()
    except BaseException:
        r = None
    remote_version = None

    if r and r.status_code == 200:
        remote_version = basename(r.url).strip().replace("v", "")

    config = app.bw_config.get_config(with_drafts=True, filtered_settings=("SERVER_NAME",))
    instances = app.bw_instances_utils.get_instances()

    instance_health_count = 0

    for instance in instances:
        if instance.status == "up":
            instance_health_count += 1

    services = 0
    services_scheduler_count = 0
    services_ui_count = 0
    services_autoconf_count = 0

    for service in config["SERVER_NAME"]["value"].split(" "):
        service_method = config.get(f"{service}_SERVER_NAME", {"method": "scheduler"})["method"]

        if service_method == "scheduler":
            services_scheduler_count += 1
        elif service_method == "ui":
            services_ui_count += 1
        elif service_method == "autoconf":
            services_autoconf_count += 1
        services += 1

    metadata = DB.get_metadata()

    data = {
        "check_version": not remote_version or BW_VERSION == remote_version,
        "remote_version": remote_version,
        "version": metadata["version"],
        "instances_number": len(instances),
        "services_number": services,
        "instance_health_count": instance_health_count,
        "services_scheduler_count": services_scheduler_count,
        "services_ui_count": services_ui_count,
        "services_autoconf_count": services_autoconf_count,
        "is_pro_version": metadata["is_pro"],
        "pro_status": metadata["pro_status"],
        "pro_services": metadata["pro_services"],
        "pro_overlapped": metadata["pro_overlapped"],
        "plugins_number": len(app.bw_config.get_plugins()),
        "plugins_errors": DB.get_plugins_errors(),
    }

    data_server_builder = home_builder(data)

    return render_template("home.html", data_server_builder=json.dumps(data_server_builder))


@app.route("/account", methods=["GET", "POST"])
@login_required
def account():
    if request.method == "POST":
        if DB.readonly:
            return handle_error("Database is in read-only mode", "account")

        verify_data_in_form(
            data={"operation": ("username", "password", "totp", "activate-key")}, err_message="Invalid operation parameter.", redirect_url="account"
        )

        if request.form["operation"] not in ("username", "password", "totp", "activate-key"):
            return handle_error("Invalid operation parameter.", "account")

        if request.form["operation"] == "activate-key":
            verify_data_in_form(data={"license": None}, err_message="Missing license for operation activate key on /account.", redirect_url="account")

            if len(request.form["license"]) == 0:
                return handle_error("The license key is empty", "account")

            variable = {}
            variable["PRO_LICENSE_KEY"] = request.form["license"]

            variable = app.bw_config.check_variables(variable, {"PRO_LICENSE_KEY": request.form["license"]})

            if not variable:
                return handle_error("The license key variable checks returned error", "account", True)

            # Force job to contact PRO API
            # by setting the last check to None
            metadata = DB.get_metadata()
            metadata["last_pro_check"] = None
            DB.set_pro_metadata(metadata)

            curr_changes = DB.check_changes()

            # Reload instances
            def update_global_config(threaded: bool = False):
                wait_applying()

                if not manage_bunkerweb("global_config", variable, threaded=threaded):
                    message = "Checking license key to upgrade."
                    if threaded:
                        app.data["TO_FLASH"].append({"content": message, "type": "success"})
                    else:
                        flash(message)

            app.data["PRO_LOADING"] = True
            app.data["CONFIG_CHANGED"] = True

            if any(curr_changes.values()):
                app.data["RELOADING"] = True
                app.data["LAST_RELOAD"] = time()
                Thread(target=update_global_config, args=(True,)).start()
            else:
                update_global_config()

            return redirect(url_for("account"))

        verify_data_in_form(data={"curr_password": None}, err_message="Missing current password parameter on /account.", redirect_url="account")

        if not current_user.check_password(request.form["curr_password"]):
            return handle_error(f"The current password is incorrect. ({request.form['operation']})", "account")

        username = current_user.get_id()
        password = request.form["curr_password"]
        totp_secret = current_user.totp_secret
        totp_recovery_codes = current_user.list_recovery_codes

        if request.form["operation"] == "username":
            verify_data_in_form(data={"admin_username": None}, err_message="Missing admin username parameter on /account.", redirect_url="account")

            if len(request.form["admin_username"]) > 256:
                return handle_error("The admin username is too long. It must be less than 256 characters. (username)", "account")

            username = request.form["admin_username"]

            logout()

        if request.form["operation"] == "password":
            verify_data_in_form(
                data={"admin_password": None, "admin_password_check": None},
                err_message="Missing admin password or confirm password parameter on /account.",
                redirect_url="account",
            )

            if request.form["admin_password"] != request.form["admin_password_check"]:
                return handle_error("The passwords do not match. (password)", "account")

            if not USER_PASSWORD_RX.match(request.form["admin_password"]):
                return handle_error(
                    "The admin password is not strong enough. It must contain at least 8 characters, including at least 1 uppercase letter, 1 lowercase letter, 1 number and 1 special character (#@?!$%^&*-). (password)",
                    "account",
                )

            password = request.form["admin_password"]

            logout()

        if request.form["operation"] == "totp":
            verify_data_in_form(data={"totp_token": None}, err_message="Missing totp token parameter on /account.", redirect_url="account")

            if not app.totp.verify_totp(
                request.form["totp_token"], totp_secret=session.get("tmp_totp_secret", ""), user=current_user
            ) and not app.totp.verify_recovery_code(request.form["totp_token"], user=current_user):
                return handle_error("The totp token is invalid. (totp)", "account")

            session["totp_validated"] = not bool(current_user.totp_secret)
            totp_secret = None if bool(current_user.totp_secret) else session.pop("tmp_totp_secret", "")

            if totp_secret and totp_secret != current_user.totp_secret:
                totp_recovery_codes = app.totp.generate_recovery_codes()
                current_user.totp_refreshed = True
                current_user.list_recovery_codes = totp_recovery_codes
                flash(
                    "The recovery codes have been refreshed.\nPlease save them in a safe place. They will not be displayed again."
                    + "\n".join(app.totp.decrypt_recovery_codes(current_user)),
                    "info",
                )  # TODO: Remove this when we have a way to display the recovery codes

            app.logger.debug(f"totp recovery codes: {totp_recovery_codes}")

        ret = DB.update_ui_user(
            username,
            gen_password_hash(password, PASSWORD_SALT),
            totp_secret,
            totp_recovery_codes=totp_recovery_codes,
            method=current_user.method if request.form["operation"] == "totp" else "ui",
        )
        if ret:
            return handle_error(f"Couldn't update the admin user in the database: {ret}", "account", False, "error")

        flash(
            (
                f"The {request.form['operation']} has been successfully updated."
                if request.form["operation"] != "totp"
                else f"The two-factor authentication was successfully {'disabled' if bool(current_user.totp_secret) else 'enabled'}."
            ),
        )

        return redirect(url_for("account" if request.form["operation"] == "totp" else "login"))

    totp_qr_image = ""
    if not bool(current_user.totp_secret):
        session["tmp_totp_secret"] = app.totp.generate_totp_secret()
        totp_qr_image = app.totp.generate_qrcode(current_user.get_id(), session["tmp_totp_secret"])

    # TODO: Show user backup codes after TOTP refresh + add refresh feature
    return render_template(
        "account.html",
        username=current_user.get_id(),
        is_totp=bool(current_user.totp_secret),
        secret_token=app.totp.get_totp_pretty_key(session.get("tmp_totp_secret", "")),
        totp_qr_image=totp_qr_image,
        recovery_codes_needs_refresh=bool(current_user.totp_secret) and not current_user.list_recovery_codes,
    )


@app.route("/instances", methods=["GET", "POST"])
@login_required
def instances():
    # Manage instances
    if request.method == "POST":

        verify_data_in_form(data={"INSTANCE_ID": None}, err_message="Missing instance id parameter on /instances.", redirect_url="instances", next=True)
        verify_data_in_form(
            data={
                "operation": (
                    "reload",
                    "start",
                    "stop",
                    "restart",
                )
            },
            err_message="Missing operation parameter on /instances.",
            redirect_url="instances",
            next=True,
        )

        app.data["RELOADING"] = True
        app.data["LAST_RELOAD"] = time()
        Thread(
            target=manage_bunkerweb,
            name="Reloading instances",
            args=("instances", request.form["INSTANCE_ID"]),
            kwargs={"operation": request.form["operation"], "threaded": True},
        ).start()

        return redirect(
            url_for(
                "loading",
                next=url_for("instances"),
                message=(f"{request.form['operation'].title()}ing" if request.form["operation"] != "stop" else "Stopping") + " instance",
            )
        )

    # Display instances
    instances = app.bw_instances_utils.get_instances()

    data_server_builder = instances_builder(instances)
    return render_template("instances.html", title="Instances", data_server_builder=json.dumps(data_server_builder))


def get_service_data():
    config = DB.get_config(methods=True, with_drafts=True)
    # Check variables
    variables = deepcopy(request.form.to_dict())
    del variables["csrf_token"]
    operation = variables.pop("operation")

    # Delete custom client variables
    variables.pop("SECURITY_LEVEL", None)
    variables.pop("mode", None)

    # Get server name and old one
    old_server_name = ""
    if variables.get("OLD_SERVER_NAME"):
        old_server_name = variables.get("OLD_SERVER_NAME", "")
        del variables["OLD_SERVER_NAME"]

    server_name = variables["SERVER_NAME"].split(" ")[0] if "SERVER_NAME" in variables else old_server_name

    # Get draft if exists
    was_draft = config.get(f"{server_name}_IS_DRAFT", {"value": "no"})["value"] == "yes"
    is_draft = was_draft if not variables.get("is_draft") else variables.get("is_draft") == "yes"
    if variables.get("is_draft"):
        del variables["is_draft"]

    is_draft_unchanged = is_draft == was_draft

    # Get all variables starting with custom_config and delete them from variables
    custom_configs = []
    config_types = (
        "http",
        "stream",
        "server-http",
        "server-stream",
        "default-server-http",
        "default-server-stream",
        "modsec",
        "modsec-crs",
        "crs-plugins-before",
        "crs-plugins-after",
    )

    for variable in variables:
        if variable.startswith("custom_config_"):
            custom_configs.append(variable)
            del variables[variable]

    # custom_config variable format is custom_config_<type>_<filename>
    # we want a list of dict with each dict containing type, filename, action and server name
    # after getting all configs, we want to save them after the end of current service action
    # to avoid create config for none existing service or in case editing server name
    format_configs = []
    for custom_config in custom_configs:
        # first remove custom_config_ prefix
        custom_config = custom_config.split("custom_config_")[1]
        # then split the config into type, filename, action
        custom_config = custom_config.split("_")
        # check if the config is valid
        if len(custom_config) == 2 and custom_config[0] in config_types:
            format_configs.append({"type": custom_config[0], "filename": custom_config[1], "action": operation, "server_name": server_name})
        else:
            return handle_error(err_message=f"Invalid custom config {custom_config}", redirect_url="services", next=True)

    # Edit check fields and remove already existing ones
    for variable, value in variables.copy().items():
        if (
            variable in variables
            and variable != "SERVER_NAME"
            and value == config.get(f"{server_name}_{variable}" if request.form["operation"] == "edit" else variable, {"value": None})["value"]
        ):
            del variables[variable]

    variables = app.bw_config.check_variables(variables, config)
    return config, variables, format_configs, server_name, old_server_name, operation, is_draft, was_draft, is_draft_unchanged


def update_service(config, variables, format_configs, server_name, old_server_name, operation, is_draft, was_draft, is_draft_unchanged, redirect_name):
    if request.form["operation"] == "edit":
        if is_draft_unchanged and len(variables) == 1 and "SERVER_NAME" in variables and server_name == old_server_name:
            return handle_error("The service was not edited because no values were changed.", "services", True)

    if request.form["operation"] == "new" and not variables:
        return handle_error("The service was not created because all values had the default value.", "services", True)

    # Delete
    if request.form["operation"] == "delete":

<<<<<<< HEAD
            is_service = app.bw_config.check_variables({"SERVER_NAME": request.form["SERVER_NAME"]}, config)
=======
        is_service = app.config["CONFIG"].check_variables({"SERVER_NAME": request.form["SERVER_NAME"]}, config)
>>>>>>> d63fd264

        if not is_service:
            error_message(f"Error while deleting the service {request.form['SERVER_NAME']}")

        if config.get(f"{request.form['SERVER_NAME'].split(' ')[0]}_SERVER_NAME", {"method": "scheduler"})["method"] != "ui":
            return handle_error("The service cannot be deleted because it has not been created with the UI.", "services", True)

    db_metadata = DB.get_metadata()

    def update_services(threaded: bool = False):
        wait_applying()

        manage_bunkerweb(
            "services",
            variables,
            old_server_name,
            variables.get("SERVER_NAME", ""),
            operation=operation,
            is_draft=is_draft,
            was_draft=was_draft,
            threaded=threaded,
        )

        if any(
            v
            for k, v in db_metadata.items()
            if k in ("custom_configs_changed", "external_plugins_changed", "pro_plugins_changed", "plugins_config_changed", "instances_changed")
        ):
            app.data["RELOADING"] = True
            app.data["LAST_RELOAD"] = time()
            Thread(target=update_services, args=(True,)).start()
        else:
            update_services()

        app.data["CONFIG_CHANGED"] = True

    message = ""

    if request.form["operation"] == "new":
        message = f"Creating {'draft ' if is_draft else ''}service {variables.get('SERVER_NAME', '').split(' ')[0]}"
    elif request.form["operation"] == "edit":
        message = f"Saving configuration for {'draft ' if is_draft else ''}service {old_server_name.split(' ')[0]}"
    elif request.form["operation"] == "delete":
        message = f"Deleting {'draft ' if was_draft and is_draft else ''}service {request.form.get('SERVER_NAME', '').split(' ')[0]}"

    return redirect(url_for("loading", next=url_for(redirect_name, service_name=[server_name]), message=message))


@app.route("/raw-mode", methods=["GET", "POST"])
@login_required
def services_raw():
    if request.method == "POST":
        if DB.readonly:
            return handle_error("Database is in read-only mode", "services")

        verify_data_in_form(
            data={"operation": ("edit", "new", "delete")},
            err_message="Invalid operation parameter on /services.",
            redirect_url="services",
        )

        config, variables, format_configs, server_name, old_server_name, operation, is_draft, was_draft, is_draft_unchanged = get_service_data()
        update_service(config, variables, format_configs, server_name, old_server_name, operation, is_draft, was_draft, is_draft_unchanged, "raw-mode")

    if not request.args.get("service_name"):
        return handle_error("Service name missing to access raw mode.", "services")

    service_name = request.args.get("service_name")
    total_config = DB.get_config(methods=True, with_drafts=True)
    service_names = total_config["SERVER_NAME"]["value"].split(" ")
    # Case new service
    service_names.append("new")

    if service_name not in service_names:
        return handle_error("Service name not found to access raw mode.", "services")

    global_config = app.config["CONFIG"].get_config(global_only=True, methods=True)
    plugins = app.config["CONFIG"].get_plugins()

    data_server_builder = raw_mode_builder(TEMPLATE_PLACEHOLDER, plugins, global_config, total_config, service_name)

    return render_template("raw.html", data_server_builder=data_server_builder)


@app.route("/services", methods=["GET", "POST"])
@login_required
def services():
    if request.method == "POST":
        if DB.readonly:
            return handle_error("Database is in read-only mode", "services")

        verify_data_in_form(
            data={"operation": ("edit", "new", "delete")},
            err_message="Invalid operation parameter on /services.",
            redirect_url="services",
        )

        config, variables, format_configs, server_name, old_server_name, operation, is_draft, was_draft, is_draft_unchanged = get_service_data()
        update_service(config, variables, format_configs, server_name, old_server_name, operation, is_draft, was_draft, is_draft_unchanged, "services")

    # Display services
    services = []
    tmp_config = DB.get_config(methods=True, with_drafts=True).copy()
    service_names = tmp_config["SERVER_NAME"]["value"].split(" ")

    table_settings = (
        "USE_REVERSE_PROXY",
        "IS_DRAFT",
        "SERVE_FILES",
        "REMOTE_PHP",
        "AUTO_LETS_ENCRYPT",
        "USE_CUSTOM_SSL",
        "USE_MODSECURITY",
        "USE_BAD_BEHAVIOR",
        "USE_LIMIT_REQ",
        "USE_DNSBL",
        "SERVER_NAME",
    )

    for service in service_names:
        service_settings = {}

        # For each needed setting, get the service value if one, else the global (value), else default value
        for setting in table_settings:
            value = tmp_config.get(f"{service}_{setting}", tmp_config.get(setting, {"value": None}))["value"]
            method = tmp_config.get(f"{service}_{setting}", tmp_config.get(setting, {"method": None}))["method"]
            is_global = tmp_config.get(f"{service}_{setting}", tmp_config.get(setting, {"global": None}))["global"]
            service_settings[setting] = {"value": value, "method": method, "global": is_global}

        services.append(service_settings)

    services.sort(key=lambda x: x["SERVER_NAME"]["value"])

    data_server_builder = services_builder(services)

    return render_template("services.html", data_server_builder=data_server_builder)


@app.route("/services/raw/{service_name}", methods=["GET", "POST"])
@login_required
def services_raw(service_name: str):
    if request.method == "POST":
        if DB.readonly:
            return handle_error("Database is in read-only mode", "services")

        verify_data_in_form(
            data={"operation": ("edit", "new", "delete")},
            err_message="Invalid operation parameter on /services.",
            redirect_url="services",
        )

        config, variables, format_configs, server_name, old_server_name, operation, is_draft, was_draft, is_draft_unchanged = get_service_data()

        if request.form["operation"] == "edit":
            if is_draft_unchanged and len(variables) == 1 and "SERVER_NAME" in variables and server_name == old_server_name:
                return handle_error("The service was not edited because no values were changed.", "services", True)

        if request.form["operation"] == "new" and not variables:
            return handle_error("The service was not created because all values had the default value.", "services", True)

        # Delete
        if request.form["operation"] == "delete":

            is_service = app.bw_config.check_variables({"SERVER_NAME": request.form["SERVER_NAME"]}, config)

            if not is_service:
                error_message(f"Error while deleting the service {request.form['SERVER_NAME']}")

            if config.get(f"{request.form['SERVER_NAME'].split(' ')[0]}_SERVER_NAME", {"method": "scheduler"})["method"] != "ui":
                return handle_error("The service cannot be deleted because it has not been created with the UI.", "services", True)

        db_metadata = DB.get_metadata()

        def update_services(threaded: bool = False):
            wait_applying()

            manage_bunkerweb(
                "services",
                variables,
                old_server_name,
                variables.get("SERVER_NAME", ""),
                operation=operation,
                is_draft=is_draft,
                was_draft=was_draft,
                threaded=threaded,
            )

        if any(
            v
            for k, v in db_metadata.items()
            if k in ("custom_configs_changed", "external_plugins_changed", "pro_plugins_changed", "plugins_config_changed", "instances_changed")
        ):
            app.data["RELOADING"] = True
            app.data["LAST_RELOAD"] = time()
            Thread(target=update_services, args=(True,)).start()
        else:
            update_services()

        app.data["CONFIG_CHANGED"] = True

        message = ""

        if request.form["operation"] == "new":
            message = f"Creating {'draft ' if is_draft else ''}service {variables.get('SERVER_NAME', '').split(' ')[0]}"
        elif request.form["operation"] == "edit":
            message = f"Saving configuration for {'draft ' if is_draft else ''}service {old_server_name.split(' ')[0]}"
        elif request.form["operation"] == "delete":
            message = f"Deleting {'draft ' if was_draft and is_draft else ''}service {request.form.get('SERVER_NAME', '').split(' ')[0]}"

        return redirect(url_for("loading", next=url_for("services"), message=message))

    # Display services
    services = []
    global_config = DB.get_config(methods=True, with_drafts=True)
    service_names = global_config["SERVER_NAME"]["value"].split(" ")
    for service in service_names:
        service_settings = []
        tmp_config = global_config.copy()

        for key, value in tmp_config.copy().items():
            if key.startswith(f"{service}_"):
                setting = key.replace(f"{service}_", "")
                service_settings.append(setting)
                tmp_config[setting] = tmp_config.pop(key)
            elif any(key.startswith(f"{s}_") for s in service_names):
                tmp_config.pop(key)
            elif key not in service_settings:
                tmp_config[key] = {"value": value["value"], "global": value["global"], "method": value["method"]}

        services.append(
            {
                "SERVER_NAME": {
                    "value": tmp_config["SERVER_NAME"]["value"].split(" ")[0],
                    "full_value": tmp_config["SERVER_NAME"]["value"],
                    "method": tmp_config["SERVER_NAME"]["method"],
                },
                "IS_DRAFT": tmp_config.pop("IS_DRAFT", {"value": "no"})["value"],
                "USE_REVERSE_PROXY": tmp_config["USE_REVERSE_PROXY"],
                "SERVE_FILES": tmp_config["SERVE_FILES"],
                "REMOTE_PHP": tmp_config["REMOTE_PHP"],
                "AUTO_LETS_ENCRYPT": tmp_config["AUTO_LETS_ENCRYPT"],
                "USE_CUSTOM_SSL": tmp_config["USE_CUSTOM_SSL"],
                "GENERATE_SELF_SIGNED_SSL": tmp_config["GENERATE_SELF_SIGNED_SSL"],
                "USE_MODSECURITY": tmp_config["USE_MODSECURITY"],
                "USE_BAD_BEHAVIOR": tmp_config["USE_BAD_BEHAVIOR"],
                "USE_LIMIT_REQ": tmp_config["USE_LIMIT_REQ"],
                "USE_DNSBL": tmp_config["USE_DNSBL"],
                "settings": dumps(tmp_config),
            }
        )

    services.sort(key=lambda x: x["SERVER_NAME"]["value"])

    return render_template(
        "services.html",
        services=services,
        global_config=global_config,
    )


@app.route("/global-config", methods=["GET", "POST"])
@login_required
def global_config():
    if request.method == "POST":
        if DB.readonly:
            return handle_error("Database is in read-only mode", "global_config")

        # Check variables
        variables = request.form.to_dict().copy()
        del variables["csrf_token"]

        # Edit check fields and remove already existing ones
        config = DB.get_config(methods=True, with_drafts=True)
        services = config["SERVER_NAME"]["value"].split(" ")
        for variable, value in variables.copy().items():
            setting = config.get(variable, {"value": None, "global": True})
            if setting["global"] and value == setting["value"]:
                del variables[variable]
                continue

        variables = app.bw_config.check_variables(variables, config)

        if not variables:
            return handle_error("The global configuration was not edited because no values were changed.", "global_config", True)

        for variable, value in variables.copy().items():
            for service in services:
                setting = config.get(f"{service}_{variable}", None)
                if setting and setting["global"] and (setting["value"] != value or setting["value"] == config.get(variable, {"value": None})["value"]):
                    variables[f"{service}_{variable}"] = value

        db_metadata = DB.get_metadata()

        def update_global_config(threaded: bool = False):
            wait_applying()

            manage_bunkerweb("global_config", variables, threaded=threaded)

        if "PRO_LICENSE_KEY" in variables:
            app.data["PRO_LOADING"] = True

        if any(
            v
            for k, v in db_metadata.items()
            if k in ("custom_configs_changed", "external_plugins_changed", "pro_plugins_changed", "plugins_config_changed", "instances_changed")
        ):
            app.data["RELOADING"] = True
            app.data["LAST_RELOAD"] = time()
            Thread(target=update_global_config, args=(True,)).start()
        else:
            update_global_config()

        app.data["CONFIG_CHANGED"] = True

        with suppress(BaseException):
            if config["PRO_LICENSE_KEY"]["value"] != variables["PRO_LICENSE_KEY"]:
                flash("Checking license key to upgrade.", "success")

        return redirect(
            url_for(
                "loading",
                next=url_for("global_config"),
                message="Saving global configuration",
            )
        )

<<<<<<< HEAD
    global_config = DB.get_config(global_only=True, methods=True)
    plugins = app.bw_config.get_plugins()
    data_server_builder = global_config_builder(plugins, global_config)
=======
    global_config = app.config["CONFIG"].get_config(global_only=True, methods=True)
    plugins = app.config["CONFIG"].get_plugins()
    data_server_builder = global_config_builder(TEMPLATE_PLACEHOLDER, plugins, global_config)
>>>>>>> d63fd264
    return render_template("global-config.html", data_server_builder=data_server_builder)


@app.route("/configs", methods=["GET", "POST"])
@login_required
def configs():
    db_configs = DB.get_custom_configs()

    if request.method == "POST":
        if DB.readonly:
            return handle_error("Database is in read-only mode", "configs")

        operation = ""

        verify_data_in_form(
            data={"operation": ("new", "edit", "delete"), "type": "file", "path": None},
            err_message="Invalid operation parameter on /configs.",
            redirect_url="configs",
            next=True,
        )

        # Check variables
        variables = deepcopy(request.form.to_dict())
        del variables["csrf_token"]

        if variables["type"] != "file":
            return handle_error("Invalid type parameter on /configs.", "configs", True)

        # TODO: revamp this to use a path but a form to edit the content

        operation = app.bw_custom_configs.check_path(variables["path"])

        if operation:
            return handle_error(operation, "configs", True)

        old_name = variables.get("old_name", "").replace(".conf", "")
        name = variables.get("name", old_name).replace(".conf", "")
        path_exploded = variables["path"].split(sep)
        service_id = (path_exploded[5] if len(path_exploded) > 6 else None) or None
        root_dir = path_exploded[4].replace("-", "_").lower()

        if not old_name and not name:
            return handle_error("Missing name parameter on /configs.", "configs", True)

        index = -1
        for i, db_config in enumerate(db_configs):
            if db_config["type"] == root_dir and db_config["name"] == name and db_config["service_id"] == service_id:
                if request.form["operation"] == "new":
                    return handle_error(f"Config {name} already exists{f' for service {service_id}' if service_id else ''}", "configs", True)
                elif db_config["method"] not in ("ui", "manual"):
                    return handle_error(
                        f"Can't edit config {name}{f' for service {service_id}' if service_id else ''} because it was not created by the UI or manually",
                        "configs",
                        True,
                    )
                index = i
                break

        # New or edit a config
        if request.form["operation"] in ("new", "edit"):
            if not app.bw_custom_configs.check_name(name):
                return handle_error(
                    f"Invalid {variables['type']} name. (Can only contain numbers, letters, underscores, dots and hyphens (min 4 characters and max 64))",
                    "configs",
                    True,
                )

            content = BeautifulSoup(variables["content"], "html.parser").get_text()

            if request.form["operation"] == "new":
                db_configs.append({"type": root_dir, "name": name, "service_id": service_id, "data": content, "method": "ui"})
                operation = f"Created config {name}{f' for service {service_id}' if service_id else ''}"
            elif request.form["operation"] == "edit":
                if index == -1:
                    return handle_error(
                        f"Can't edit config {name}{f' for service {service_id}' if service_id else ''} because it doesn't exist", "configs", True
                    )

                if old_name != name:
                    db_configs[index]["name"] = name
                elif db_configs[index]["data"] == content:
                    return handle_error(
                        f"Config {name} was not edited because no values were changed{f' for service {service_id}' if service_id else ''}",
                        "configs",
                        True,
                    )

                db_configs[index]["data"] = content
                operation = f"Edited config {name}{f' for service {service_id}' if service_id else ''}"

        # Delete a config
        elif request.form["operation"] == "delete":
            if index == -1:
                return handle_error(f"Can't delete config {name}{f' for service {service_id}' if service_id else ''} because it doesn't exist", "configs", True)

            del db_configs[index]
            operation = f"Deleted config {name}{f' for service {service_id}' if service_id else ''}"

        error = DB.save_custom_configs([config for config in db_configs if config["method"] == "ui"], "ui")
        if error:
            app.logger.error(f"Could not save custom configs: {error}")
            return handle_error("Couldn't save custom configs", "configs", True)

        app.data["CONFIG_CHANGED"] = True

        flash(operation)

        return redirect(url_for("loading", next=url_for("configs")))

    return render_template(
        "configs.html",
        folders=[
            path_to_dict(
                join(sep, "etc", "bunkerweb", "configs"),
                db_data=db_configs,
                services=app.bw_config.get_config(global_only=True, methods=False, filtered_settings=("SERVER_NAME",)).get("SERVER_NAME", "").split(" "),
            )
        ],
    )


@app.route("/plugins", methods=["GET", "POST"])
@login_required
def plugins():
    tmp_ui_path = TMP_DIR.joinpath("ui")

    if request.method == "POST":
        if DB.readonly:
            return handle_error("Database is in read-only mode", "plugins")

        verify_data_in_form(
            data={"operation": ("delete"), "type": None},
            err_message="Missing type parameter for operation delete on /plugins.",
            redirect_url="plugins",
            next=True,
        )

        error = 0
        # Delete plugin
        if request.form["operation"] == "delete":

            # Check variables
            variables = deepcopy(request.form.to_dict())
            del variables["csrf_token"]

            if variables["type"] in ("core", "pro"):
                return handle_error(f"Can't delete {variables['type']} plugin {variables['name']}", "plugins", True)

            db_metadata = DB.get_metadata()

            def update_plugins(threaded: bool = False):  # type: ignore
                wait_applying()

                plugins = app.bw_config.get_plugins(_type="external", with_data=True)
                for x, plugin in enumerate(plugins):
                    if plugin["id"] == variables["name"]:
                        del plugins[x]

                err = DB.update_external_plugins(plugins)
                if err:
                    message = f"Couldn't update external plugins to database: {err}"
                    if threaded:
                        app.data["TO_FLASH"].append({"content": message, "type": "error"})
                    else:
                        error_message(message)
                else:
                    message = f"Deleted plugin {variables['name']} successfully"
                    if threaded:
                        app.data["TO_FLASH"].append({"content": message, "type": "success"})
                    else:
                        flash(message)

                app.data["RELOADING"] = False

            if any(
                v
                for k, v in db_metadata.items()
                if k in ("custom_configs_changed", "external_plugins_changed", "pro_plugins_changed", "plugins_config_changed", "instances_changed")
            ):
                app.data["RELOADING"] = True
                app.data["LAST_RELOAD"] = time()

                Thread(target=update_plugins, args=(True,)).start()
            else:
                update_plugins()
        else:
            # Upload plugins
            if not tmp_ui_path.exists() or not listdir(str(tmp_ui_path)):
                return handle_error("Please upload new plugins to reload plugins", "plugins", True)

            errors = 0
            files_count = 0
            new_plugins = []
            new_plugins_ids = []

            for file in listdir(str(tmp_ui_path)):
                if not tmp_ui_path.joinpath(file).is_file():
                    continue

                files_count += 1
                folder_name = ""
                temp_folder_name = file.split(".")[0]
                temp_folder_path = tmp_ui_path.joinpath(temp_folder_name)
                is_dir = False

                try:
                    if file.endswith(".zip"):
                        try:
                            with ZipFile(str(tmp_ui_path.joinpath(file))) as zip_file:
                                try:
                                    zip_file.getinfo("plugin.json")
                                except KeyError:
                                    is_dir = True
                                zip_file.extractall(str(temp_folder_path))
                        except BadZipFile:
                            errors += 1
                            error = 1
                            message = f"{file} is not a valid zip file. ({folder_name or temp_folder_name})"
                            app.logger.exception(message)
                            flash(message, "error")
                    else:
                        try:
                            with tar_open(str(tmp_ui_path.joinpath(file)), errorlevel=2) as tar_file:
                                try:
                                    tar_file.getmember("plugin.json")
                                except KeyError:
                                    is_dir = True
                                try:
                                    # deepcode ignore TarSlip: We don't need to check for tar slip as we are checking the files when they are uploaded
                                    tar_file.extractall(str(temp_folder_path), filter="data")
                                except TypeError:
                                    # deepcode ignore TarSlip: We don't need to check for tar slip as we are checking the files when they are uploaded
                                    tar_file.extractall(str(temp_folder_path))
                        except ReadError:
                            errors += 1
                            error = 1
                            message = f"Couldn't read file {file} ({folder_name or temp_folder_name})"
                            app.logger.exception(message)
                            flash(message, "error")
                        except CompressionError:
                            errors += 1
                            error = 1
                            message = f"{file} is not a valid tar file ({folder_name or temp_folder_name})"
                            app.logger.exception(message)
                            flash(message, "error")
                        except HeaderError:
                            errors += 1
                            error = 1
                            message = f"The file plugin.json in {file} is not valid ({folder_name or temp_folder_name})"
                            app.logger.exception(message)
                            flash(message, "error")

                    if is_dir:
                        dirs = [d for d in listdir(str(temp_folder_path)) if temp_folder_path.joinpath(d).is_dir()]

                        if not dirs or len(dirs) > 1 or not temp_folder_path.joinpath(dirs[0], "plugin.json").is_file():
                            raise KeyError

                        for file_name in listdir(str(temp_folder_path.joinpath(dirs[0]))):
                            move(
                                str(temp_folder_path.joinpath(dirs[0], file_name)),
                                str(temp_folder_path.joinpath(file_name)),
                            )
                        rmtree(
                            str(temp_folder_path.joinpath(dirs[0])),
                            ignore_errors=True,
                        )

                    plugin_file = json_loads(temp_folder_path.joinpath("plugin.json").read_text(encoding="utf-8"))

                    if not all(key in plugin_file.keys() for key in PLUGIN_KEYS):
                        raise ValueError

                    folder_name = plugin_file["id"]

                    if not app.bw_custom_configs.check_name(folder_name):
                        errors += 1
                        error = 1
                        flash(
                            f"Invalid plugin name for {temp_folder_name}. (Can only contain numbers, letters, underscores and hyphens (min 4 characters and max 64))",
                            "error",
                        )
                        raise Exception

                    plugin_content = BytesIO()
                    with tar_open(
                        fileobj=plugin_content,
                        mode="w:gz",
                        compresslevel=9,
                    ) as tar:
                        tar.add(
                            str(temp_folder_path),
                            arcname=temp_folder_name,
                            recursive=True,
                        )
                    plugin_content.seek(0)
                    value = plugin_content.getvalue()

                    new_plugins.append(
                        plugin_file
                        | {
                            "type": "external",
                            "page": "ui" in listdir(str(temp_folder_path)),
                            "method": "ui",
                            "data": value,
                            "checksum": sha256(value).hexdigest(),
                        }
                    )
                    new_plugins_ids.append(folder_name)
                except KeyError:
                    errors += 1
                    error = 1
                    flash(
                        f"{file} is not a valid plugin (plugin.json file is missing) ({folder_name or temp_folder_name})",
                        "error",
                    )
                except JSONDecodeError as e:
                    errors += 1
                    error = 1
                    flash(
                        f"The file plugin.json in {file} is not valid ({e.msg}: line {e.lineno} column {e.colno} (char {e.pos})) ({folder_name or temp_folder_name})",
                        "error",
                    )
                except ValueError:
                    errors += 1
                    error = 1
                    flash(
                        f"The file plugin.json is missing one or more of the following keys: <i>{', '.join(PLUGIN_KEYS)}</i> ({folder_name or temp_folder_name})",
                        "error",
                    )
                except FileExistsError:
                    errors += 1
                    error = 1
                    flash(
                        f"A plugin named {folder_name} already exists",
                        "error",
                    )
                except (TarError, OSError) as e:
                    errors += 1
                    error = 1
                    flash(str(e), "error")
                except Exception as e:
                    errors += 1
                    error = 1
                    flash(str(e), "error")
                finally:
                    if error != 1:
                        flash(f"Successfully created plugin: <b><i>{folder_name}</i></b>")

                    error = 0

            if errors >= files_count:
                return redirect(url_for("loading", next=url_for("plugins")))

            db_metadata = DB.get_metadata()

            def update_plugins(threaded: bool = False):
                wait_applying()

                plugins = app.bw_config.get_plugins(_type="external", with_data=True)
                for plugin in deepcopy(plugins):
                    if plugin["id"] in new_plugins_ids:
                        flash(f"Plugin {plugin['id']} already exists", "error")
                        del new_plugins[new_plugins_ids.index(plugin["id"])]

                err = DB.update_external_plugins(new_plugins, delete_missing=False)
                if err:
                    message = f"Couldn't update external plugins to database: {err}"
                    if threaded:
                        app.data["TO_FLASH"].append({"content": message, "type": "error"})
                    else:
                        flash(message, "error")
                else:
                    message = "Plugins uploaded successfully"
                    if threaded:
                        app.data["TO_FLASH"].append({"content": message, "type": "success"})
                    else:
                        flash("Plugins uploaded successfully")

                app.data["RELOADING"] = False

            if any(
                v
                for k, v in db_metadata.items()
                if k in ("custom_configs_changed", "external_plugins_changed", "pro_plugins_changed", "plugins_config_changed", "instances_changed")
            ):
                app.data["RELOADING"] = True
                app.data["LAST_RELOAD"] = time()

                Thread(target=update_plugins, args=(True,)).start()
            else:
                update_plugins()

        return redirect(url_for("loading", next=url_for("plugins"), message="Reloading plugins"))

    # Remove tmp folder
    if tmp_ui_path.is_dir():
        rmtree(tmp_ui_path, ignore_errors=True)

    plugins = app.bw_config.get_plugins()
    plugins_internal = 0
    plugins_external = 0
    plugins_pro = 0

    for plugin in plugins:
        if plugin["type"] == "external":
            plugins_external += 1
        elif plugin["type"] == "pro":
            plugins_pro += 1
        else:
            plugins_internal += 1

    return render_template(
        "plugins.html",
        plugins_count_internal=plugins_internal,
        plugins_count_external=plugins_external,
        plugins_count_pro=plugins_pro,
    )


@app.route("/plugins/upload", methods=["POST"])
@login_required
def upload_plugin():
    if DB.readonly:
        return {"status": "ko", "message": "Database is in read-only mode"}, 403

    if not request.files:
        return {"status": "ko"}, 400

    tmp_ui_path = TMP_DIR.joinpath("ui")
    tmp_ui_path.mkdir(parents=True, exist_ok=True)

    for uploaded_file in request.files.values():
        if not uploaded_file.filename:
            continue

        if not uploaded_file.filename.endswith((".zip", ".tar.gz", ".tar.xz")):
            return {"status": "ko"}, 422

        file_name = Path(secure_filename(uploaded_file.filename)).name
        folder_name = file_name.replace(".tar.gz", "").replace(".tar.xz", "").replace(".zip", "")

        with BytesIO(uploaded_file.read()) as io:
            io.seek(0, 0)
            plugins = []
            if uploaded_file.filename.endswith(".zip"):
                with ZipFile(io) as zip_file:
                    for file in zip_file.namelist():
                        if file.endswith("plugin.json"):
                            plugins.append(basename(dirname(file)))
                    if len(plugins) > 1:
                        for file in zip_file.namelist():
                            if isabs(file) or ".." in file:
                                return {"status": "ko"}, 422

                        zip_file.extractall(str(tmp_ui_path) + "/")
            else:
                with tar_open(fileobj=io) as tar_file:
                    for file in tar_file.getnames():
                        if file.endswith("plugin.json"):
                            plugins.append(basename(dirname(file)))
                    if len(plugins) > 1:
                        for member in tar_file.getmembers():
                            if isabs(member.name) or ".." in member.name:
                                return {"status": "ko"}, 422

                        try:
                            # deepcode ignore TarSlip: The files in the tar are being inspected before extraction
                            tar_file.extractall(str(tmp_ui_path) + "/", filter="data")
                        except TypeError:
                            # deepcode ignore TarSlip: The files in the tar are being inspected before extraction
                            tar_file.extractall(str(tmp_ui_path) + "/")

            if len(plugins) <= 1:
                io.seek(0, 0)
                # deepcode ignore PT: The folder name is being sanitized before
                tmp_ui_path.joinpath(file_name).write_bytes(io.read())
                return {"status": "ok"}, 201

        for plugin in plugins:
            with BytesIO() as tgz:
                with tar_open(mode="w:gz", fileobj=tgz, dereference=True, compresslevel=3) as tf:
                    tf.add(str(tmp_ui_path.joinpath(folder_name, plugin)), arcname=plugin)
                tgz.seek(0, 0)
                tmp_ui_path.joinpath(f"{plugin}.tar.gz").write_bytes(tgz.read())

        # deepcode ignore PT: The folder name is being sanitized before
        rmtree(tmp_ui_path.joinpath(folder_name), ignore_errors=True)

    return {"status": "ok"}, 201


@app.route("/plugins/<plugin>", methods=["GET", "POST"])
@login_required
def custom_plugin(plugin: str):
    if not PLUGIN_ID_RX.match(plugin):
        return error_message("Invalid plugin id, (must be between 1 and 64 characters, only letters, numbers, underscores and hyphens)"), 400

    # Case we ware looking for a plugin template
    # We need to check if a page exists, and if it does, we need to check if the plugin is activated and metrics are on
    if request.method == "GET":

        # Check template
        page = DB.get_plugin_template(plugin)

        if not page:
            return error_message("The plugin does not have a template"), 404

        # Case template, prepare data
        plugins = app.bw_config.get_plugins()
        plugin_id = None
        curr_plugin = {}
        is_used = False
        use_key = False
        is_metrics_on = False
        context = "multisite"

        for plug in plugins:
            if plug["id"] == plugin:
                plugin_id = plug["id"]
                curr_plugin = plug
                break

        # Case no plugin found
        if plugin_id is None:
            return error_message("Plugin not found"), 404

        config = DB.get_config()

        # Check if we are using metrics
        for service in config.get("SERVER_NAME", "").split(" "):
            # specific case
            if config.get(f"{service}_USE_METRICS", "yes") != "no":
                is_metrics_on = True
                break

        # Check if the plugin is used

        # Here we have specific cases for some plugins
        # {plugin_id: [[setting_name, setting_false], ...]}
        specific_cases = {
            "limit": [["USE_LIMIT_REQ", "no"], ["USE_LIMIT_CONN", "no"]],
            "misc": [["DISABLE_DEFAULT_SERVER", "no"], ["ALLOWED_METHODS", ""]],
            "modsecurity": [["USE_MODSECURITY", "no"]],
            "realip": [["USE_REALIP", "no"]],
            "reverseproxy": [["USE_REVERSE_PROXY", "no"]],
            "selfsigned": [["GENERATE_SELF_SIGNED_SSL", "no"]],
            "letsencrypt": [["AUTO_LETS_ENCRYPT", "no"]],
            "country": [["BLACKLIST_COUNTRY", ""], ["WHITELIST_COUNTRY", ""]],
        }

        # specific cases
        for key, data in curr_plugin["settings"].items():
            # specific cases
            if plugin_id in specific_cases:
                use_key = "SPECIFIC"
                context = data["context"]
                break

            # default case (one USE_)
            if key.upper().startswith("USE_"):
                use_key = key
                context = data["context"]
                break

        # Case USE_<NAME>, it means show only if used by one service
        if context == "global":
            if plugin_id in specific_cases:
                for key in specific_cases[plugin_id]:
                    setting_name = key[0]
                    setting_false = key[1]
                    if config.get(setting_name, setting_false) != setting_false:
                        is_used = True
                        break

            if config.get(use_key, "no") != "no":
                is_used = True

        if context == "multisite":
            for service in config.get("SERVER_NAME", "").split(" "):
                # specific case
                if plugin_id in specific_cases:
                    for key in specific_cases[plugin_id]:
                        setting_name = key[0]
                        setting_false = key[1]
                        if config.get(f"{service}_{setting_name}", setting_false) != setting_false:
                            is_used = True
                            break

                # general case
                if config.get(f"{service}_{use_key}", "no") != "no":
                    is_used = True
                    break

        # Get prerender from action.py
        pre_render = run_action(plugin, "pre_render")
        return render_template(
            # deepcode ignore Ssti: We trust the plugin template
            Environment(
                loader=FileSystemLoader(join(sep, "usr", "share", "bunkerweb", "ui", "templates") + "/"), autoescape=select_autoescape(["html"])
            ).from_string(page.decode("utf-8")),
            current_endpoint=plugin,
            plugin=curr_plugin,
            pre_render=pre_render,
            is_used=is_used,
            is_metrics=is_metrics_on,
            **app.jinja_env.globals,
        )

    action_result = run_action(plugin)

    if isinstance(action_result, Response):
        app.logger.info(f"Plugin {plugin} action executed successfully")
        return action_result

    # case error
    if action_result["status"] == "ko":
        return error_message(action_result["message"]), action_result["code"]

    app.logger.info(f"Plugin {plugin} action executed successfully")

    if request.content_type == "application/x-www-form-urlencoded":
        return redirect(f"{url_for('plugins')}/{plugin}", code=303)
    return jsonify({"message": "ok", "data": action_result["data"]}), 200


@app.route("/cache", methods=["GET"])
@login_required
def cache():
    return render_template(
        "cache.html",
        folders=[
            path_to_dict(
                join(sep, "var", "cache", "bunkerweb"),
                is_cache=True,
                db_data=DB.get_jobs_cache_files(),
                services=app.bw_config.get_config(global_only=True, methods=False, filtered_settings=("SERVER_NAME",)).get("SERVER_NAME", "").split(" "),
            )
        ],
    )


@app.route("/logs", methods=["GET"])
@login_required
def logs():
    return render_template("logs.html", instances=app.bw_instances_utils.get_instances(), username=current_user.get_id())


@app.route("/logs/local", methods=["GET"])
@login_required
def logs_linux():
    if not sbin_nginx_path.is_file():
        return (
            jsonify(
                {
                    "status": "ko",
                    "message": "There are no linux instances running",
                }
            ),
            404,
        )

    last_update = request.args.get("last_update", "0.0")
    from_date = request.args.get("from_date", None)
    to_date = request.args.get("to_date", None)
    logs_error = []
    temp_multiple_lines = []
    NGINX_LOG_LEVELS = [
        "debug",
        "notice",
        "info",
        "warn",
        "error",
        "crit",
        "alert",
        "emerg",
    ]

    nginx_error_file = Path(sep, "var", "log", "bunkerweb", "error.log")
    if nginx_error_file.is_file():
        with open(nginx_error_file, encoding="utf-8") as f:
            for line in f.readlines()[int(last_update.split(".")[0]) if last_update else 0 :]:  # noqa: E203
                match = LOG_RX.search(line)
                if not match:
                    continue
                date = match.group("date")
                level = match.group("level")

                if not date:
                    if logs_error:
                        logs_error[-1] += f"\n{line}"
                        continue
                    logs_error.append(line)
                elif all(f"[{log_level}]" != level for log_level in NGINX_LOG_LEVELS) and temp_multiple_lines:
                    temp_multiple_lines.append(line)
                else:
                    logs_error.append(f"{datetime.strptime(date, '%Y/%m/%d %H:%M:%S').replace(tzinfo=timezone.utc).timestamp()} {line}")

    if temp_multiple_lines:
        logs_error.append("\n".join(temp_multiple_lines))

    logs_access = []
    nginx_access_file = Path(sep, "var", "log", "bunkerweb", "access.log")
    if nginx_access_file.is_file():
        with open(nginx_access_file, encoding="utf-8") as f:
            for line in f.readlines()[int(last_update.split(".")[1]) if last_update else 0 :]:  # noqa: E203
                logs_access.append(
                    f"{datetime.strptime(line[line.find('[') + 1: line.find(']')], '%d/%b/%Y:%H:%M:%S %z').replace(tzinfo=timezone.utc).timestamp()} {line}"
                )

    raw_logs = logs_error + logs_access

    if from_date and from_date.isdigit():
        from_date = int(from_date) // 1000
    else:
        from_date = 0

    if to_date and to_date.isdigit():
        to_date = int(to_date) // 1000
    else:
        to_date = None

    def date_filter(log: str):
        log_date = log.split(" ")[0]
        log_date = float(log_date) if regex_match(r"^\d+\.\d+$", log_date) else 0
        if to_date is not None and log_date > int(to_date):
            return False
        return log_date > from_date

    logs = []
    for log in filter(date_filter, raw_logs):
        if "[48;2" in log or not log.strip():
            continue

        log_lower = log.lower()
        error_type = (
            "error"
            if "[error]" in log_lower or "[crit]" in log_lower or "[alert]" in log_lower or "❌" in log_lower
            else (
                "emerg"
                if "[emerg]" in log_lower
                else ("warn" if "[warn]" in log_lower or "⚠️" in log_lower else ("info" if "[info]" in log_lower or "ℹ️" in log_lower else "message"))
            )
        )

        logs.append(
            {
                "content": " ".join(log.strip().split(" ")[1:]),
                "type": error_type,
            }
        )

    count_error_logs = 0
    for log in logs_error:
        if "\n" in log:
            for _ in log.split("\n"):
                count_error_logs += 1
        else:
            count_error_logs += 1

    return jsonify(
        {
            "logs": logs,
            "last_update": (
                f"{count_error_logs + int(last_update.split('.')[0])}.{len(logs_access) + int(last_update.split('.')[1])}"
                if last_update
                else f"{count_error_logs}.{len(logs_access)}"
            ),
        }
    )


@app.route("/logs/<container_id>", methods=["GET"])
@login_required
def logs_container(container_id):
    last_update = request.args.get("last_update", None)
    from_date = request.args.get("from_date", None)
    to_date = request.args.get("to_date", None)

    if from_date is not None:
        last_update = from_date

    if any(arg and not arg.isdigit() for arg in (last_update, from_date, to_date)):
        return (
            jsonify(
                {
                    "status": "ko",
                    "message": "arguments must all be integers (timestamps)",
                }
            ),
            422,
        )
    elif not last_update:
        last_update = int(datetime.now().timestamp() - timedelta(days=1).total_seconds())  # 1 day before
    else:
        last_update = int(last_update) // 1000

    to_date = int(to_date) // 1000 if to_date else None

    logs = []
    tmp_logs = []
    return jsonify({"logs": logs, "last_update": int(time() * 1000)})

    # TODO: find a solution for this
    # if docker_client:
    #     try:
    #         if INTEGRATION != "Swarm":
    #             docker_logs = docker_client.containers.get(container_id).logs(  # type: ignore
    #                 stdout=True,
    #                 stderr=True,
    #                 since=datetime.fromtimestamp(last_update),
    #                 timestamps=True,
    #             )
    #         else:
    #             docker_logs = docker_client.services.get(container_id).logs(  # type: ignore
    #                 stdout=True,
    #                 stderr=True,
    #                 since=datetime.fromtimestamp(last_update),
    #                 timestamps=True,
    #             )

    #         tmp_logs = docker_logs.decode("utf-8", errors="replace").split("\n")[0:-1]
    #     except docker_NotFound:
    #         return (
    #             jsonify(
    #                 {
    #                     "status": "ko",
    #                     "message": f"Container with ID {container_id} not found!",
    #                 }
    #             ),
    #             404,
    #         )
    # elif kubernetes_client:
    #     try:
    #         kubernetes_logs = kubernetes_client.read_namespaced_pod_log(
    #             container_id,
    #             getenv("KUBERNETES_NAMESPACE", "default"),
    #             since_seconds=int(datetime.now().timestamp() - last_update),
    #             timestamps=True,
    #         )
    #         tmp_logs = kubernetes_logs.split("\n")[0:-1]
    #     except kube_ApiException:
    #         return (
    #             jsonify(
    #                 {
    #                     "status": "ko",
    #                     "message": f"Pod with ID {container_id} not found!",
    #                 }
    #             ),
    #             404,
    #         )

    for log in tmp_logs:
        split = log.split(" ")
        timestamp = split[0]

        if to_date is not None and dateutil_parse(timestamp).timestamp() > to_date:
            break

        log = " ".join(split[1:])
        log_lower = log.lower()

        if "[48;2" in log or not log.strip():
            continue

        logs.append(
            {
                "content": log,
                "type": (
                    "error"
                    if "[error]" in log_lower or "[crit]" in log_lower or "[alert]" in log_lower or "❌" in log_lower
                    else (
                        "emerg"
                        if "[emerg]" in log_lower
                        else ("warn" if "[warn]" in log_lower or "⚠️" in log_lower else ("info" if "[info]" in log_lower or "ℹ️" in log_lower else "message"))
                    )
                ),
            }
        )

    return jsonify({"logs": logs, "last_update": int(time() * 1000)})


@app.route("/reports", methods=["GET"])
@login_required
def reports():
    reports = app.bw_instances_utils.get_reports()
    total_reports = len(reports)
    reports = reports[:100]

    # Prepare data
    reasons = {}
    codes = {}
    for i, report in enumerate(deepcopy(reports)):
        reports[i]["date"] = datetime.fromtimestamp(floor(reports[i]["date"])).strftime("%d/%m/%Y %H:%M:%S")
        # Get top reasons
        if not report["reason"] in reasons:
            reasons[report["reason"]] = 0
        reasons[report["reason"]] = reasons[report["reason"]] + 1
        # Get top status code
        if not report["status"] in codes:
            codes[report["status"]] = 0
        codes[report["status"]] = codes[report["status"]] + 1

    top_reason = ([k for k, v in reasons.items() if v == max(reasons.values())] or [""])[0]
    top_code = ([k for k, v in codes.items() if v == max(codes.values())] or [""])[0]

    return render_template(
        "reports.html",
        reports=reports,
        total_reports=total_reports,
        top_code=top_code,
        top_reason=top_reason,
    )


@app.route("/bans", methods=["GET", "POST"])
@login_required
def bans():
    if request.method == "POST":

        if DB.readonly:
            return handle_error("Database is in read-only mode", "bans")

        # Check variables
        verify_data_in_form(data={"operation": ("ban", "unban")}, err_message="Invalid operation parameter on /bans.", redirect_url="bans")
        verify_data_in_form(data={"data": None}, err_message="Missing data parameter on /bans.", redirect_url="bans")

    redis_client = None
    db_config = app.bw_config.get_config(
        global_only=True,
        methods=False,
        filtered_settings=(
            "USE_REDIS",
            "REDIS_HOST",
            "REDIS_PORT",
            "REDIS_DB",
            "REDIS_TIMEOUT",
            "REDIS_KEEPALIVE_POOL",
            "REDIS_SSL",
            "REDIS_USERNAME",
            "REDIS_PASSWORD",
            "REDIS_SENTINEL_HOSTS",
            "REDIS_SENTINEL_USERNAME",
            "REDIS_SENTINEL_PASSWORD",
            "REDIS_SENTINEL_MASTER",
        ),
    )
    use_redis = db_config.get("USE_REDIS", "no") == "yes"
    redis_host = db_config.get("REDIS_HOST")
    if use_redis and redis_host:
        redis_port = db_config.get("REDIS_PORT", "6379")
        if not redis_port.isdigit():
            redis_port = "6379"
        redis_port = int(redis_port)

        redis_db = db_config.get("REDIS_DB", "0")
        if not redis_db.isdigit():
            redis_db = "0"
        redis_db = int(redis_db)

        redis_timeout = db_config.get("REDIS_TIMEOUT", "1000.0")
        try:
            redis_timeout = float(redis_timeout)
        except ValueError:
            redis_timeout = 1000.0

        redis_keepalive_pool = db_config.get("REDIS_KEEPALIVE_POOL", "10")
        if not redis_keepalive_pool.isdigit():
            redis_keepalive_pool = "10"
        redis_keepalive_pool = int(redis_keepalive_pool)

        redis_ssl = db_config.get("REDIS_SSL", "no") == "yes"
        username = db_config.get("REDIS_USERNAME", None) or None
        password = db_config.get("REDIS_PASSWORD", None) or None
        sentinel_hosts = db_config.get("REDIS_SENTINEL_HOSTS", [])

        if isinstance(sentinel_hosts, str):
            sentinel_hosts = [host.split(":") if ":" in host else (host, "26379") for host in sentinel_hosts.split(" ") if host]

        if sentinel_hosts:
            sentinel_username = db_config.get("REDIS_SENTINEL_USERNAME", None) or None
            sentinel_password = db_config.get("REDIS_SENTINEL_PASSWORD", None) or None
            sentinel_master = db_config.get("REDIS_SENTINEL_MASTER", "")

            sentinel = Sentinel(
                sentinel_hosts,
                username=sentinel_username,
                password=sentinel_password,
                ssl=redis_ssl,
                socket_timeout=redis_timeout,
                socket_connect_timeout=redis_timeout,
                socket_keepalive=True,
                max_connections=redis_keepalive_pool,
            )
            redis_client = sentinel.slave_for(sentinel_master, DB=redis_db, username=username, password=password)
        else:
            redis_client = Redis(
                host=redis_host,
                port=redis_port,
                DB=redis_db,
                username=username,
                password=password,
                socket_timeout=redis_timeout,
                socket_connect_timeout=redis_timeout,
                socket_keepalive=True,
                max_connections=redis_keepalive_pool,
                ssl=redis_ssl,
            )

        try:
            redis_client.ping()
        except BaseException:
            redis_client = None
            flash("Couldn't connect to redis, ban list might be incomplete", "error")

    def get_load_data():
        try:
            data = json_loads(request.form["data"])
            assert isinstance(data, list)
            return data
        except BaseException:
            return handle_error("Data must be a list of dict", "bans", False, "exception")

    if request.method == "POST" and request.form["operation"] == "unban":

        data = get_load_data()

        for unban in data:
            try:
                unban = json_loads(unban.replace('"', '"').replace("'", '"'))
            except BaseException:
                flash(f"Invalid unban: {unban}, skipping it ...", "error")
                app.logger.exception(f"Couldn't unban {unban['ip']}")
                continue

            if "ip" not in unban:
                flash(f"Invalid unban: {unban}, skipping it ...", "error")
                continue

            if redis_client:
                if not redis_client.delete(f"bans_ip_{unban['ip']}"):
                    flash(f"Couldn't unban {unban['ip']} on redis", "error")

            resp = app.bw_instances_utils.unban(unban["ip"])
            if resp:
                flash(f"Couldn't unban {unban['ip']} on the following instances: {', '.join(resp)}", "error")
            else:
                flash(f"Successfully unbanned {unban['ip']}")

        return redirect(url_for("loading", next=url_for("bans"), message="Update bans"))

    if request.method == "POST" and request.form["operation"] == "ban":

        data = get_load_data()

        for ban in data:
            if not isinstance(ban, dict) or "ip" not in ban:
                flash(f"Invalid ban: {ban}, skipping it ...", "error")
                continue

            reason = ban.get("reason", "ui")
            ban_end = 86400.0
            if "ban_end" in ban:
                try:
                    ban_end = float(ban["ban_end"])
                except ValueError:
                    continue
                ban_end = (datetime.fromtimestamp(ban_end) - datetime.now()).total_seconds()

            if redis_client:
                ok = redis_client.set(f"bans_ip_{ban['ip']}", dumps({"reason": reason, "date": time()}))
                if not ok:
                    flash(f"Couldn't ban {ban['ip']} on redis", "error")
                redis_client.expire(f"bans_ip_{ban['ip']}", int(ban_end))

            resp = app.bw_instances_utils.ban(ban["ip"], ban_end, reason)
            if resp:
                flash(f"Couldn't ban {ban['ip']} on the following instances: {', '.join(resp)}", "error")
            else:
                flash(f"Successfully banned {ban['ip']}")

        return redirect(url_for("loading", next=url_for("bans"), message="Update bans"))

    bans = []
    if redis_client:
        for key in redis_client.scan_iter("bans_ip_*"):
            ip = key.decode("utf-8").replace("bans_ip_", "")
            data = redis_client.get(key)
            if not data:
                continue
            exp = redis_client.ttl(key)
            bans.append({"ip": ip, "exp": exp} | json_loads(data))  # type: ignore
    instance_bans = app.bw_instances_utils.get_bans()

    # Prepare data
    reasons = {}
    timestamp_now = time()

    for ban in instance_bans:
        if not any(b["ip"] == ban["ip"] for b in bans):
            bans.append(ban)

    bans = bans[:100]

    for ban in bans:
        exp = ban.pop("exp", 0)
        # Add remain
        ban["remain"], ban["term"] = ("unknown", "unknown") if exp <= 0 else get_remain(exp)
        # Convert stamp to date
        ban["ban_start"] = datetime.fromtimestamp(floor(ban["date"])).strftime("%d/%m/%Y %H:%M:%S")
        ban["ban_end"] = datetime.fromtimestamp(floor(timestamp_now + exp)).strftime("%d/%m/%Y %H:%M:%S")
        # Get top reason
        if not ban["reason"] in reasons:
            reasons[ban["reason"]] = 0
        reasons[ban["reason"]] = reasons[ban["reason"]] + 1

    top_reason = ([k for k, v in reasons.items() if v == max(reasons.values())] or [""])[0]

    return render_template("bans.html", bans=bans, top_reason=top_reason, username=current_user.get_id())


@app.route("/jobs", methods=["GET"])
@login_required
def jobs():
    data_server_builder = jobs_builder(DB.get_jobs())
    return render_template("jobs.html", data_server_builder=data_server_builder)


@app.route("/jobs/download", methods=["GET"])
@login_required
def jobs_download():
    plugin_id = request.args.get("plugin_id", "")
    job_name = request.args.get("job_name", None)
    file_name = request.args.get("file_name", None)
    service_id = request.args.get("service_id", "")

    if not plugin_id or not job_name or not file_name:
        return jsonify({"status": "ko", "message": "plugin_id, job_name and file_name are required"}), 422

    cache_file = DB.get_job_cache_file(job_name, file_name, service_id=service_id, plugin_id=plugin_id)

    if not cache_file:
        return jsonify({"status": "ko", "message": "file not found"}), 404

    file = BytesIO(cache_file)
    # deepcode ignore PT: We sanitize the file name
    return send_file(file, as_attachment=True, download_name=file_name)


@app.route("/login", methods=["GET", "POST"])
def login():
    admin_user = DB.get_ui_user()
    if not admin_user:
        return redirect(url_for("setup"))
    elif current_user.is_authenticated:  # type: ignore
        return redirect(url_for("home"))

    fail = False
    if request.method == "POST" and "username" in request.form and "password" in request.form:
        app.logger.warning(f"Login attempt from {request.remote_addr} with username \"{request.form['username']}\"")

        ui_user = DB.get_ui_user(username=request.form["username"])
        if ui_user and ui_user.username == request.form["username"] and ui_user.check_password(request.form["password"]):
            # log the user in
            session["user_agent"] = request.headers.get("User-Agent")
            session["totp_validated"] = False

            ui_user.last_login_at = datetime.now()
            ui_user.last_login_ip = request.remote_addr
            ui_user.login_count += 1

            DB.mark_ui_user_login(ui_user.username, ui_user.last_login_at, ui_user.last_login_ip)

            if not login_user(ui_user, remember=request.form.get("remember") == "on"):
                flash("Couldn't log you in, please try again", "error")
                return (render_template("login.html", error="Couldn't log you in, please try again"),)

            app.logger.info(
                f"User {ui_user.username} logged in successfully for the {str(ui_user.login_count) + ('th' if 10 <= ui_user.login_count % 100 <= 20 else {1: 'st', 2: 'nd', 3: 'rd'}.get(ui_user.login_count % 10, 'th'))} time"
                + (" with remember me" if request.form.get("remember") == "on" else "")
            )

            # redirect him to the page he originally wanted or to the home page
            return redirect(url_for("loading", next=request.form.get("next") or url_for("home")))
        else:
            flash("Invalid username or password", "error")
            fail = True

    kwargs = {
        "is_totp": bool(current_user.totp_secret),
    } | ({"error": "Invalid username or password"} if fail else {})

    return render_template("login.html", **kwargs), 401 if fail else 200


@app.route("/check_reloading")
@login_required
def check_reloading():
    if not app.data.get("RELOADING", False) or app.data.get("LAST_RELOAD", 0) + 60 < time():
        if app.data.get("RELOADING", False):
            app.logger.warning("Reloading took too long, forcing the state to be reloaded")
            flash("Forced the status to be reloaded", "error")
            app.data["RELOADING"] = False

        for f in app.data.get("TO_FLASH", []):
            if f["type"] == "error":
                flash(f["content"], "error")
            else:
                flash(f["content"])

        app.data["TO_FLASH"] = []

    return jsonify({"reloading": app.data.get("RELOADING", False)})


@app.route("/logout")
@login_required
def logout():
    session.clear()
    logout_user()
    response = redirect(url_for("login"))
    response.headers["Clear-Site-Data"] = '"cache", "cookies", "storage", "executionContexts"'
    return response<|MERGE_RESOLUTION|>--- conflicted
+++ resolved
@@ -1214,11 +1214,7 @@
     # Delete
     if request.form["operation"] == "delete":
 
-<<<<<<< HEAD
-            is_service = app.bw_config.check_variables({"SERVER_NAME": request.form["SERVER_NAME"]}, config)
-=======
-        is_service = app.config["CONFIG"].check_variables({"SERVER_NAME": request.form["SERVER_NAME"]}, config)
->>>>>>> d63fd264
+        is_service = app.bw_config.check_variables({"SERVER_NAME": request.form["SERVER_NAME"]}, config)
 
         if not is_service:
             error_message(f"Error while deleting the service {request.form['SERVER_NAME']}")
@@ -1295,8 +1291,8 @@
     if service_name not in service_names:
         return handle_error("Service name not found to access raw mode.", "services")
 
-    global_config = app.config["CONFIG"].get_config(global_only=True, methods=True)
-    plugins = app.config["CONFIG"].get_plugins()
+    global_config = app.bw_config.get_config(global_only=True, methods=True)
+    plugins = app.bw_config.get_plugins()
 
     data_server_builder = raw_mode_builder(TEMPLATE_PLACEHOLDER, plugins, global_config, total_config, service_name)
 
@@ -1359,7 +1355,7 @@
 
 @app.route("/services/raw/{service_name}", methods=["GET", "POST"])
 @login_required
-def services_raw(service_name: str):
+def services_raw(service_name: str):  # noqa: F811
     if request.method == "POST":
         if DB.readonly:
             return handle_error("Database is in read-only mode", "services")
@@ -1545,15 +1541,9 @@
             )
         )
 
-<<<<<<< HEAD
-    global_config = DB.get_config(global_only=True, methods=True)
+    global_config = app.bw_config.get_config(global_only=True, methods=True)
     plugins = app.bw_config.get_plugins()
-    data_server_builder = global_config_builder(plugins, global_config)
-=======
-    global_config = app.config["CONFIG"].get_config(global_only=True, methods=True)
-    plugins = app.config["CONFIG"].get_plugins()
     data_server_builder = global_config_builder(TEMPLATE_PLACEHOLDER, plugins, global_config)
->>>>>>> d63fd264
     return render_template("global-config.html", data_server_builder=data_server_builder)
 
 
