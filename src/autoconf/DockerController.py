--- conflicted
+++ resolved
@@ -1,9 +1,5 @@
-<<<<<<< HEAD
-#!/usr/bin/python3
+#!/usr/bin/env python3
 # -*- coding: utf-8 -*-
-=======
-#!/usr/bin/env python3
->>>>>>> 494e111c
 
 from time import sleep
 from typing import Any, Dict, List, Literal, Optional
@@ -127,17 +123,11 @@
         return "Actor" in event and "Attributes" in event["Actor"] and ("bunkerweb.INSTANCE" in event["Actor"]["Attributes"] or "bunkerweb.SERVER_NAME" in event["Actor"]["Attributes"])
 
     def process_events(self):
-<<<<<<< HEAD
-        for _ in self.__client.events(decode=True, filters={"type": "container"}):
-            try:
-=======
-        self._set_autoconf_load_db()
         for event in self.__client.events(decode=True, filters={"type": "container"}):
             try:
                 if not self.__process_event(event):
                     continue
                 self._update_settings()
->>>>>>> 494e111c
                 self._instances = self.get_instances()
                 self._services = self.get_services()
                 self._configs = self.get_configs()
