--- conflicted
+++ resolved
@@ -44,23 +44,13 @@
     def _to_instances(self, controller_instance) -> List[dict]:
         instances = []
         instance_env = {}
-<<<<<<< HEAD
-        for env in controller_instance.attrs["Spec"]["TaskTemplate"]["ContainerSpec"][
-            "Env"
-        ]:
+        for env in controller_instance.attrs["Spec"]["TaskTemplate"]["ContainerSpec"]["Env"]:
             match = self.__env_rx.search(env)
             if match is None:
                 continue
             groups = match.groups()
             if self._is_setting(groups[0]):
                 instance_env[groups[0]] = groups[1]
-=======
-        for env in controller_instance.attrs["Spec"]["TaskTemplate"]["ContainerSpec"]["Env"]:
-            variable = env.split("=")[0]
-            value = env.replace(f"{variable}=", "", 1)
-            if self._is_setting(variable):
-                instance_env[variable] = value
->>>>>>> 8f456722
 
         for task in controller_instance.tasks():
             if task["DesiredState"] != "running":
