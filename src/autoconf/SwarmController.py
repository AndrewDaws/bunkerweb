<<<<<<< HEAD
#!/usr/bin/python3
# -*- coding: utf-8 -*-
=======
#!/usr/bin/env python3
>>>>>>> 494e111c

from base64 import b64decode
from re import compile as re_compile
from time import sleep
from traceback import format_exc
from threading import Thread, Lock
from typing import Any, Dict, List, Optional

from API import API  # type: ignore
from Controller import Controller

from docker import DockerClient
from docker.models.services import Service


class SwarmController(Controller):
    def __init__(
        self,
        docker_host: str,
        core_api: API,
        log_level: str = "INFO",
        *,
        api_token: Optional[str] = None,
        wait_retry_interval: int = 5,
    ):
        super().__init__(
            "swarm",
            core_api,
            log_level=log_level,
            api_token=api_token,
            wait_retry_interval=wait_retry_interval,
        )
        self.__client = DockerClient(base_url=docker_host)
        self.__internal_lock = Lock()
<<<<<<< HEAD
        self.__env_rx = re_compile(r"^(?![#\s])([^=]+)=([^\n]*)$")

    def _get_controller_instances(self) -> List[Service]:
        return self.__client.services.list(filters={"label": "bunkerweb.INSTANCE"})  # type: ignore

    def _get_controller_services(self) -> List[Service]:
        return self.__client.services.list(filters={"label": "bunkerweb.SERVER_NAME"})  # type: ignore
=======
        self.__swarm_instances = []
        self.__swarm_services = []
        self.__swarm_configs = []

    def _get_controller_instances(self) -> List[Service]:
        self.__swarm_instances = []
        return self.__client.services.list(filters={"label": "bunkerweb.INSTANCE"})

    def _get_controller_services(self) -> List[Service]:
        self.__swarm_services = []
        return self.__client.services.list(filters={"label": "bunkerweb.SERVER_NAME"})
>>>>>>> 494e111c

    def _to_instances(self, controller_instance) -> List[dict]:
        self.__swarm_instances.append(controller_instance.id)
        instances = []
        instance_env = {}
        for env in controller_instance.attrs["Spec"]["TaskTemplate"]["ContainerSpec"]["Env"]:
            match = self.__env_rx.search(env)
            if match is None:
                continue
            groups = match.groups()
            if self._is_setting(groups[0]):
                instance_env[groups[0]] = groups[1]

        for task in controller_instance.tasks():
            if task["DesiredState"] != "running":
                continue
            instances.append(
                {
                    "name": task["ID"],
                    "hostname": f"{controller_instance.name}.{task['NodeID']}.{task['ID']}",
                    "health": task["Status"]["State"] == "running",
                    "env": instance_env,
                }
            )
        return instances

    def _to_services(self, controller_service) -> List[dict]:
        self.__swarm_services.append(controller_service.id)
        service = {}
        for variable, value in controller_service.attrs["Spec"]["Labels"].items():
            if not variable.startswith("bunkerweb."):
                continue
            real_variable = variable.replace("bunkerweb.", "", 1)
            if not self._is_setting_context(real_variable, "multisite"):
                continue
            service[real_variable] = value
        return [service]

    def _get_static_services(self) -> List[dict]:
        services = []
        variables = {}
        for instance in self.__client.services.list(filters={"label": "bunkerweb.INSTANCE"}):
            if not instance.attrs or not instance.attrs.get("Spec", {}).get("TaskTemplate", {}).get("ContainerSpec", {}).get("Env"):
                continue

            for env in instance.attrs["Spec"]["TaskTemplate"]["ContainerSpec"]["Env"]:
                match = self.__env_rx.search(env)
                if match is None:
                    continue
                groups = match.groups()
                variables[groups[0]] = groups[1]
        if "SERVER_NAME" in variables and variables["SERVER_NAME"].strip():
            for server_name in variables["SERVER_NAME"].strip().split():
                service = {}
                service["SERVER_NAME"] = server_name
                for variable, value in variables.items():
                    prefix = variable.split("_")[0]
                    real_variable = variable.replace(f"{prefix}_", "", 1)
                    if prefix == server_name and self._is_setting_context(real_variable, "multisite"):
                        service[real_variable] = value
                services.append(service)
        return services

    def get_configs(self) -> Dict[str, Dict[str, Any]]:
        self.__swarm_configs = []
        configs = {}
        for config_type in self._supported_config_types:
            configs[config_type] = {}
        for config in self.__client.configs.list(filters={"label": "bunkerweb.CONFIG_TYPE"}):
            if not config.name or not config.attrs or not config.attrs.get("Spec", {}).get("Labels", {}) or not config.attrs.get("Spec", {}).get("Data", {}):
                continue

            config_type = config.attrs["Spec"]["Labels"]["bunkerweb.CONFIG_TYPE"]
            config_name = config.name
            if config_type not in self._supported_config_types:
                self._logger.warning(
                    f"Ignoring unsupported CONFIG_TYPE {config_type} for Config {config_name}",
                )
                continue
            config_site = ""
            if "bunkerweb.CONFIG_SITE" in config.attrs["Spec"]["Labels"]:
                if not self._is_service_present(config.attrs["Spec"]["Labels"]["bunkerweb.CONFIG_SITE"]):
                    self._logger.warning(
                        f"Ignoring config {config_name} because {config.attrs['Spec']['Labels']['bunkerweb.CONFIG_SITE']} doesn't exist",
                    )
                    continue
                config_site = f"{config.attrs['Spec']['Labels']['bunkerweb.CONFIG_SITE']}/"
            configs[config_type][f"{config_site}{config_name}"] = b64decode(config.attrs["Spec"]["Data"])
            self.__swarm_configs.append(config.id)
        return configs

    def apply_config(self) -> bool:
        return self.apply(
            self._instances,
            self._services,
            configs=self._configs,
            first=not self._loaded,
        )

    def __process_event(self, event):
        if "Actor" not in event or "ID" not in event["Actor"] or "Type" not in event:
            return False
        if event["Type"] not in ["service", "config"]:
            return False
        if event["Type"] == "service":
            if event["Actor"]["ID"] in self.__swarm_instances or event["Actor"]["ID"] in self.__swarm_services:
                return True
            try:
                labels = self.__client.services.get(event["Actor"]["ID"]).attrs["Spec"]["Labels"]
                return "bunkerweb.INSTANCE" in labels or "bunkerweb.SERVER_NAME" in labels
            except:
                return False
        if event["Type"] == "config":
            if event["Actor"]["ID"] in self.__swarm_configs:
                return True
            try:
                return "bunkerweb.CONFIG_TYPE" in self.__client.configs.get(event["Actor"]["ID"]).attrs["Spec"]["Labels"]
            except:
                return False
        return False

    def __event(self, event_type):
        while True:
            locked = False
            error = False
            try:
                for event in self.__client.events(decode=True, filters={"type": event_type}):
                    self.__internal_lock.acquire()
                    locked = True
                    if not self.__process_event(event):
                        self.__internal_lock.release()
                        locked = False
                        continue
                    try:
                        self._instances = self.get_instances()
                        self._services = self.get_services()
                        self._configs = self.get_configs()
                        if not self.update_needed(self._instances, self._services, configs=self._configs):
                            self.__internal_lock.release()
                            locked = False
                            sleep(1)
                            continue
                        self._logger.info(f"Caught Swarm event ({event_type}), deploying new configuration ...")
                        if not self.apply_config():
                            self._logger.error("Error while deploying new configuration")
                        else:
                            self._logger.info(
                                "Successfully deployed new configuration 🚀",
                            )
                            self._set_autoconf_load_db()
                    except:
                        self._logger.error(f"Exception while processing Swarm event ({event_type}) :\n{format_exc()}")
                    self.__internal_lock.release()
                    locked = False
            except:
                self._logger.error(
                    f"Exception while reading Swarm event ({event_type}) :\n{format_exc()}",
                )
                error = True
            finally:
                if locked:
                    self.__internal_lock.release()
                    locked = False
                if error is True:
                    self._logger.warning("Got exception, retrying in 10 seconds ...")
                    sleep(10)

    def process_events(self):
        event_types = ("service", "config")
        threads = [Thread(target=self.__event, args=(event_type,)) for event_type in event_types]
        for thread in threads:
            thread.start()
        for thread in threads:
            thread.join()<|MERGE_RESOLUTION|>--- conflicted
+++ resolved
@@ -1,9 +1,5 @@
-<<<<<<< HEAD
-#!/usr/bin/python3
+#!/usr/bin/env python3
 # -*- coding: utf-8 -*-
-=======
-#!/usr/bin/env python3
->>>>>>> 494e111c
 
 from base64 import b64decode
 from re import compile as re_compile
@@ -38,18 +34,10 @@
         )
         self.__client = DockerClient(base_url=docker_host)
         self.__internal_lock = Lock()
-<<<<<<< HEAD
-        self.__env_rx = re_compile(r"^(?![#\s])([^=]+)=([^\n]*)$")
-
-    def _get_controller_instances(self) -> List[Service]:
-        return self.__client.services.list(filters={"label": "bunkerweb.INSTANCE"})  # type: ignore
-
-    def _get_controller_services(self) -> List[Service]:
-        return self.__client.services.list(filters={"label": "bunkerweb.SERVER_NAME"})  # type: ignore
-=======
         self.__swarm_instances = []
         self.__swarm_services = []
         self.__swarm_configs = []
+        self.__env_rx = re_compile(r"^(?![#\s])([^=]+)=([^\n]*)$")
 
     def _get_controller_instances(self) -> List[Service]:
         self.__swarm_instances = []
@@ -58,7 +46,6 @@
     def _get_controller_services(self) -> List[Service]:
         self.__swarm_services = []
         return self.__client.services.list(filters={"label": "bunkerweb.SERVER_NAME"})
->>>>>>> 494e111c
 
     def _to_instances(self, controller_instance) -> List[dict]:
         self.__swarm_instances.append(controller_instance.id)
@@ -155,13 +142,12 @@
             self._instances,
             self._services,
             configs=self._configs,
-            first=not self._loaded,
         )
 
     def __process_event(self, event):
         if "Actor" not in event or "ID" not in event["Actor"] or "Type" not in event:
             return False
-        if event["Type"] not in ["service", "config"]:
+        if event["Type"] not in ("service", "config"):
             return False
         if event["Type"] == "service":
             if event["Actor"]["ID"] in self.__swarm_instances or event["Actor"]["ID"] in self.__swarm_services:
@@ -208,7 +194,6 @@
                             self._logger.info(
                                 "Successfully deployed new configuration 🚀",
                             )
-                            self._set_autoconf_load_db()
                     except:
                         self._logger.error(f"Exception while processing Swarm event ({event_type}) :\n{format_exc()}")
                     self.__internal_lock.release()
