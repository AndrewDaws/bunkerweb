--- conflicted
+++ resolved
@@ -147,12 +147,8 @@
 
         # update instances in database
         if "instances" in changes:
-<<<<<<< HEAD
+            self.__logger.debug(f"Updating instances in database: {self.__instances}")
             err = self._db.update_instances(self.__instances, "autoconf", changed=False)
-=======
-            self.__logger.debug(f"Updating instances in database: {self.__instances}")
-            err = self._db.update_instances(self.__instances, changed=False)
->>>>>>> 8bba38d6
             if err:
                 self.__logger.error(f"Failed to update instances: {err}")
 
