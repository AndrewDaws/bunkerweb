#!/usr/bin/python3

from time import sleep
from traceback import format_exc
from typing import List, Optional
from threading import Thread, Lock

from API import API  # type: ignore
from Controller import Controller

from kubernetes import client, config, watch
from kubernetes.client.exceptions import ApiException


class IngressController(Controller):
    def __init__(
        self,
        core_api: API,
        log_level: str = "INFO",
        *,
        api_token: Optional[str] = None,
        wait_retry_interval: int = 5,
    ):
        self.__internal_lock = Lock()
        super().__init__(
            "kubernetes",
            core_api,
            log_level=log_level,
            api_token=api_token,
            wait_retry_interval=wait_retry_interval,
        )
        config.load_incluster_config()
        self.__corev1 = client.CoreV1Api()
        self.__networkingv1 = client.NetworkingV1Api()

    def _get_controller_instances(self) -> list:
        return [pod for pod in self.__corev1.list_pod_for_all_namespaces(watch=False).items if (pod.metadata.annotations and "bunkerweb.io/INSTANCE" in pod.metadata.annotations)]

    def _to_instances(self, controller_instance) -> List[dict]:
<<<<<<< HEAD
        instance = {
            "name": controller_instance.metadata.name,
            "hostname": controller_instance.status.pod_ip
            or controller_instance.metadata.name,
            "env": {},
        }
=======
        instance = {}
        instance["name"] = controller_instance.metadata.name
        instance["hostname"] = controller_instance.status.pod_ip or controller_instance.metadata.name
>>>>>>> 8f456722
        health = False
        if controller_instance.status.conditions:
            for condition in controller_instance.status.conditions:
                if condition.type == "Ready" and condition.status == "True":
                    health = True
                    break
        instance["health"] = health
        pod = None
        for container in controller_instance.spec.containers:
            if container.name == "bunkerweb":
                pod = container
                break
        if not pod:
            self._logger.warning(f"Missing container bunkerweb in pod {controller_instance.metadata.name}")
        else:
            for env in pod.env:
                instance["env"][env.name] = env.value or ""
        for controller_service in self._get_controller_services():
            if controller_service.metadata.annotations:
                for (
                    annotation,
                    value,
                ) in controller_service.metadata.annotations.items():
                    if not annotation.startswith("bunkerweb.io/"):
                        continue
                    variable = annotation.replace("bunkerweb.io/", "", 1)
                    if self._is_setting(variable):
                        instance["env"][variable] = value
        return [instance]

    def _get_controller_services(self) -> list:
        return self.__networkingv1.list_ingress_for_all_namespaces(watch=False).items

    def _to_services(self, controller_service) -> List[dict]:
        if not controller_service.spec or not controller_service.spec.rules:
            return []
        namespace = controller_service.metadata.namespace
        services = []
        # parse rules
        for rule in controller_service.spec.rules:
            if not rule.host:
                self._logger.warning(
                    "Ignoring unsupported ingress rule without host.",
                )
                continue
            service = {}
            service["SERVER_NAME"] = rule.host
            if not rule.http:
                services.append(service)
                continue
            location = 1
            for path in rule.http.paths:
                if not path.path:
                    self._logger.warning(
                        "Ignoring unsupported ingress rule without path.",
                    )
                    continue
                elif not path.backend.service:
                    self._logger.warning(
                        "Ignoring unsupported ingress rule without backend service.",
                    )
                    continue
                elif not path.backend.service.port:
                    self._logger.warning(
                        "Ignoring unsupported ingress rule without backend service port.",
                    )
                    continue
                elif not path.backend.service.port.number:
                    self._logger.warning(
                        "Ignoring unsupported ingress rule without backend service port number.",
                    )
                    continue

                service_list = self.__corev1.list_service_for_all_namespaces(
                    watch=False,
                    field_selector=f"metadata.name={path.backend.service.name},metadata.namespace={namespace}",
                ).items

                if not service_list:
                    self._logger.warning(
                        f"Ignoring ingress rule with service {path.backend.service.name} : service not found.",
                    )
                    continue

                reverse_proxy_host = f"http://{path.backend.service.name}.{namespace}.svc.cluster.local:{path.backend.service.port.number}"
                service.update(
                    {
                        "USE_REVERSE_PROXY": "yes",
                        f"REVERSE_PROXY_HOST_{location}": reverse_proxy_host,
                        f"REVERSE_PROXY_URL_{location}": path.path,
                    }
                )
                location += 1
            services.append(service)

        # parse tls
        if controller_service.spec.tls:  # TODO: support tls
            self._logger.warning("Ignoring unsupported tls.")

        # parse annotations
        if controller_service.metadata.annotations:
            for service in services:
                for (
                    annotation,
                    value,
                ) in controller_service.metadata.annotations.items():
                    if not annotation.startswith("bunkerweb.io/"):
                        continue

                    variable = annotation.replace("bunkerweb.io/", "", 1)
                    server_name = service["SERVER_NAME"].strip().split()[0]
                    if not variable.startswith(f"{server_name}_"):
                        continue
                    variable = variable.replace(f"{server_name}_", "", 1)
                    if self._is_setting_context(variable, "multisite"):
                        service[variable] = value
        return services

    def _get_static_services(self) -> List[dict]:
        services = []
        variables = {}
        for instance in self.__corev1.list_pod_for_all_namespaces(watch=False).items:
            if not instance.metadata.annotations or "bunkerweb.io/INSTANCE" not in instance.metadata.annotations:
                continue

            pod = None
            for container in instance.spec.containers:
                if container.name == "bunkerweb":
                    pod = container
                    break
            if not pod:
                continue

            variables = {env.name: env.value or "" for env in pod.env}

        if "SERVER_NAME" in variables and variables["SERVER_NAME"].strip():
            for server_name in variables["SERVER_NAME"].strip().split():
                service = {"SERVER_NAME": server_name}
                for variable, value in variables.items():
                    prefix = variable.split("_")[0]
                    real_variable = variable.replace(f"{prefix}_", "", 1)
                    if prefix == server_name and self._is_setting_context(real_variable, "multisite"):
                        service[real_variable] = value
                services.append(service)
        return services

    def get_configs(self) -> dict:
        configs = {config_type: {} for config_type in self._supported_config_types}
        for configmap in self.__corev1.list_config_map_for_all_namespaces(watch=False).items:
            if not configmap.metadata.annotations or "bunkerweb.io/CONFIG_TYPE" not in configmap.metadata.annotations:
                continue

            config_type = configmap.metadata.annotations["bunkerweb.io/CONFIG_TYPE"]
            if config_type not in self._supported_config_types:
                self._logger.warning(
                    f"Ignoring unsupported CONFIG_TYPE {config_type} for ConfigMap {configmap.metadata.name}",
                )
                continue
            elif not configmap.data:
                self._logger.warning(
                    f"Ignoring blank ConfigMap {configmap.metadata.name}",
                )
                continue
            config_site = ""
            if "bunkerweb.io/CONFIG_SITE" in configmap.metadata.annotations:
                if not self._is_service_present(configmap.metadata.annotations["bunkerweb.io/CONFIG_SITE"]):
                    self._logger.warning(
                        f"Ignoring config {configmap.metadata.name} because {configmap.metadata.annotations['bunkerweb.io/CONFIG_SITE']} doesn't exist",
                    )
                    continue
                config_site = f"{configmap.metadata.annotations['bunkerweb.io/CONFIG_SITE']}/"
            for config_name, config_data in configmap.data.items():
                configs[config_type][f"{config_site}{config_name}"] = config_data
        return configs

    def __watch(self, watch_type):
        w = watch.Watch()
        what = None
        if watch_type == "pod":
            what = self.__corev1.list_pod_for_all_namespaces
        elif watch_type == "ingress":
            what = self.__networkingv1.list_ingress_for_all_namespaces
        elif watch_type == "configmap":
            what = self.__corev1.list_config_map_for_all_namespaces
        elif watch_type == "service":
            what = self.__corev1.list_service_for_all_namespaces
        else:
            raise Exception(f"Unsupported watch_type {watch_type}")

        while True:
            locked = False
            error = False
            try:
                for _ in w.stream(what):
                    self.__internal_lock.acquire()
                    locked = True
                    self._update_settings()
                    self._instances = self.get_instances()
                    self._services = self.get_services()
                    self._configs = self.get_configs()
                    if not self.update_needed(self._instances, self._services, configs=self._configs):
                        self.__internal_lock.release()
                        locked = False
                        sleep(1)
                        continue
                    self._logger.info(
                        f"Caught kubernetes event ({watch_type}), deploying new configuration ...",
                    )
                    try:
                        ret = self.apply_config()
                        if not ret:
                            self._logger.error(
                                "Error while deploying new configuration ...",
                            )
                        else:
                            self._logger.info(
                                "Successfully deployed new configuration 🚀",
                            )
                    except:
                        self._logger.error(
                            f"Exception while deploying new configuration :\n{format_exc()}",
                        )
                    self.__internal_lock.release()
                    locked = False
            except ApiException as e:
                if e.status != 410:
                    self._logger.error(
                        f"API exception while reading k8s event (type = {watch_type}) :\n{format_exc()}",
                    )
                    error = True
            except:
                self._logger.error(
                    f"Unknown exception while reading k8s event (type = {watch_type}) :\n{format_exc()}",
                )
                error = True
            finally:
                if locked:
                    self.__internal_lock.release()
                    locked = False

                if error is True:
                    self._logger.warning("Got exception, retrying in 10 seconds ...")
                    sleep(10)

    def apply_config(self) -> bool:
        return self.apply(
            self._instances,
            self._services,
            configs=self._configs,
            first=not self._loaded,
        )

    def process_events(self):
        watch_types = ("pod", "ingress", "configmap", "service")
        threads = [Thread(target=self.__watch, args=(watch_type,)) for watch_type in watch_types]
        for thread in threads:
            thread.start()
        for thread in threads:
            thread.join()<|MERGE_RESOLUTION|>--- conflicted
+++ resolved
@@ -37,18 +37,11 @@
         return [pod for pod in self.__corev1.list_pod_for_all_namespaces(watch=False).items if (pod.metadata.annotations and "bunkerweb.io/INSTANCE" in pod.metadata.annotations)]
 
     def _to_instances(self, controller_instance) -> List[dict]:
-<<<<<<< HEAD
         instance = {
             "name": controller_instance.metadata.name,
-            "hostname": controller_instance.status.pod_ip
-            or controller_instance.metadata.name,
+            "hostname": controller_instance.status.pod_ip or controller_instance.metadata.name,
             "env": {},
         }
-=======
-        instance = {}
-        instance["name"] = controller_instance.metadata.name
-        instance["hostname"] = controller_instance.status.pod_ip or controller_instance.metadata.name
->>>>>>> 8f456722
         health = False
         if controller_instance.status.conditions:
             for condition in controller_instance.status.conditions:
