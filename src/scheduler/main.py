--- conflicted
+++ resolved
@@ -448,13 +448,10 @@
             run_in_slave_mode()
             stop(1)
 
-<<<<<<< HEAD
         schedule_every(HEALTHCHECK_INTERVAL).seconds.do(healthcheck_job)
 
         db_metadata = SCHEDULER.db.get_metadata()
 
-=======
->>>>>>> 69bbd449
         if (
             isinstance(db_metadata, str)
             or (db_metadata["is_initialized"] and SCHEDULER.db.get_config() != dotenv_env)
@@ -494,50 +491,25 @@
         # Instantiate scheduler environment
         SCHEDULER.env = env
 
+        threads = []
+
         SCHEDULER.apis = []
         for db_instance in SCHEDULER.db.get_instances():
             SCHEDULER.apis.append(API(f"http://{db_instance['hostname']}:{db_instance['port']}", db_instance["server_name"]))
 
-<<<<<<< HEAD
         scheduler_first_start = db_metadata["scheduler_first_start"]
 
         LOGGER.info("Scheduler started ...")
-
-        # Checking if any custom config has been created by the user
-        LOGGER.info("Checking if there are any changes in custom configs ...")
-        custom_configs = []
-        db_configs = SCHEDULER.db.get_custom_configs()
-        changes = False
-        for file in CUSTOM_CONFIGS_PATH.rglob("*.conf"):
-            if len(file.parts) > len(CUSTOM_CONFIGS_PATH.parts) + 3:
-                LOGGER.warning(f"Custom config file {file} is not in the correct path, skipping ...")
-=======
-        threads = []
-
-        if INTEGRATION in ("Docker", "Swarm", "Kubernetes", "Autoconf"):
-            # Automatically setup the scheduler apis
-            while not SCHEDULER.apis:
-                SCHEDULER.auto_setup()
-
-                if not SCHEDULER.apis:
-                    logger.warning("No BunkerWeb API found, retrying in 5s ...")
-                    sleep(5)
-            threads.append(Thread(target=SCHEDULER.db.update_instances, args=([api_to_instance(api) for api in SCHEDULER.apis],)))
-
-        scheduler_first_start = SCHEDULER.db.is_scheduler_first_start()
-
-        logger.info("Scheduler started ...")
 
         def check_configs_changes():
             # Checking if any custom config has been created by the user
-            logger.info("Checking if there are any changes in custom configs ...")
+            LOGGER.info("Checking if there are any changes in custom configs ...")
             custom_configs = []
             db_configs = SCHEDULER.db.get_custom_configs()
             changes = False
             for file in CUSTOM_CONFIGS_PATH.rglob("*.conf"):
                 if len(file.parts) > len(CUSTOM_CONFIGS_PATH.parts) + 3:
-                    logger.warning(f"Custom config file {file} is not in the correct path, skipping ...")
->>>>>>> 69bbd449
+                    LOGGER.warning(f"Custom config file {file} is not in the correct path, skipping ...")
 
                 content = file.read_text(encoding="utf-8")
                 service_id = file.parent.name if file.parent.name not in CUSTOM_CONFIGS_DIRS else None
@@ -558,17 +530,10 @@
 
             changes = changes or {hash(dict_to_frozenset(d)) for d in custom_configs} != {hash(dict_to_frozenset(d)) for d in db_configs}
 
-<<<<<<< HEAD
-        if changes:
-            err = SCHEDULER.db.save_custom_configs(custom_configs, "manual")
-            if err:
-                LOGGER.error(f"Couldn't save some manually created custom configs to database: {err}")
-=======
             if changes:
                 err = SCHEDULER.db.save_custom_configs(custom_configs, "manual")
                 if err:
-                    logger.error(f"Couldn't save some manually created custom configs to database: {err}")
->>>>>>> 69bbd449
+                    LOGGER.error(f"Couldn't save some manually created custom configs to database: {err}")
 
             generate_custom_configs(SCHEDULER.db.get_custom_configs())
 
@@ -642,21 +607,13 @@
         if not SCHEDULER.run_single("download-pro-plugins"):
             LOGGER.warning("download-pro-plugins job failed at first start, pro plugins settings set by the user may not be up to date ...")
 
-<<<<<<< HEAD
         db_metadata = SCHEDULER.db.get_metadata()
         if db_metadata["pro_plugins_changed"] or db_metadata["external_plugins_changed"]:
+            threads.clear()
+
             if db_metadata["pro_plugins_changed"]:
-                generate_external_plugins(SCHEDULER.db.get_plugins(_type="pro", with_data=True), original_path=PRO_PLUGINS_PATH)
+                threads.append(Thread(target=generate_external_plugins, args=(None,), kwargs={"original_path": PRO_PLUGINS_PATH}))
             if db_metadata["external_plugins_changed"]:
-                generate_external_plugins(SCHEDULER.db.get_plugins(_type="external", with_data=True))
-=======
-        changes = SCHEDULER.db.check_changes()
-        if INTEGRATION not in ("Swarm", "Kubernetes", "Autoconf") and (changes["pro_plugins_changed"] or changes["external_plugins_changed"]):
-            threads.clear()
-
-            if changes["pro_plugins_changed"]:
-                threads.append(Thread(target=generate_external_plugins, args=(None,), kwargs={"original_path": PRO_PLUGINS_PATH}))
-            if changes["external_plugins_changed"]:
                 threads.append(Thread(target=generate_external_plugins, args=(None,)))
 
             for thread in threads:
@@ -664,7 +621,6 @@
 
             for thread in threads:
                 thread.join()
->>>>>>> 69bbd449
 
             # run the config saver to save potential ignored external plugins settings
             LOGGER.info("Running config saver to save potential ignored external plugins settings ...")
