#!/usr/bin/env python3

from argparse import ArgumentParser
from contextlib import suppress
from datetime import datetime
from io import BytesIO
from itertools import chain
from json import load as json_load
from os import _exit, environ, getenv, getpid, sep
from os.path import join
from pathlib import Path
from shutil import copy, rmtree
from signal import SIGINT, SIGTERM, signal, SIGHUP
from stat import S_IEXEC
from subprocess import run as subprocess_run, DEVNULL, STDOUT, PIPE
from sys import path as sys_path
from tarfile import TarFile, open as tar_open
from threading import Event, Thread
from time import sleep
from traceback import format_exc
from typing import Any, Dict, List, Literal, Optional, Union

for deps_path in [join(sep, "usr", "share", "bunkerweb", *paths) for paths in (("deps", "python"), ("utils",), ("api",), ("db",))]:
    if deps_path not in sys_path:
        sys_path.append(deps_path)

from dotenv import dotenv_values
from schedule import every as schedule_every, run_pending

from common_utils import bytes_hash, dict_to_frozenset, get_integration  # type: ignore
from logger import setup_logger  # type: ignore
from Database import Database  # type: ignore
from JobScheduler import JobScheduler
from API import API  # type: ignore
from ApiCaller import ApiCaller  # type: ignore

RUN = True
SCHEDULER: Optional[JobScheduler] = None

CACHE_PATH = join(sep, "var", "cache", "bunkerweb")
Path(CACHE_PATH).mkdir(parents=True, exist_ok=True)

CUSTOM_CONFIGS_PATH = Path(sep, "etc", "bunkerweb", "configs")
CUSTOM_CONFIGS_PATH.mkdir(parents=True, exist_ok=True)
CUSTOM_CONFIGS_DIRS = (
    "http",
    "stream",
    "server-http",
    "server-stream",
    "default-server-http",
    "default-server-stream",
    "modsec",
    "modsec-crs",
)

for custom_config_dir in CUSTOM_CONFIGS_DIRS:
    CUSTOM_CONFIGS_PATH.joinpath(custom_config_dir).mkdir(parents=True, exist_ok=True)

EXTERNAL_PLUGINS_PATH = Path(sep, "etc", "bunkerweb", "plugins")
EXTERNAL_PLUGINS_PATH.mkdir(parents=True, exist_ok=True)

PRO_PLUGINS_PATH = Path(sep, "etc", "bunkerweb", "pro", "plugins")
PRO_PLUGINS_PATH.mkdir(parents=True, exist_ok=True)

TMP_PATH = Path(sep, "var", "tmp", "bunkerweb")
TMP_PATH.mkdir(parents=True, exist_ok=True)

HEALTHY_PATH = TMP_PATH.joinpath("scheduler.healthy")

SCHEDULER_TMP_ENV_PATH = TMP_PATH.joinpath("scheduler.env")
SCHEDULER_TMP_ENV_PATH.touch()

DB_LOCK_FILE = Path(sep, "var", "lib", "bunkerweb", "db.lock")
LOGGER = setup_logger("Scheduler", getenv("CUSTOM_LOG_LEVEL", getenv("LOG_LEVEL", "INFO")))

HEALTHCHECK_INTERVAL = getenv("HEALTHCHECK_INTERVAL", "10")

if not HEALTHCHECK_INTERVAL.isdigit():
    LOGGER.error("HEALTHCHECK_INTERVAL must be an integer, defaulting to 10")
    HEALTHCHECK_INTERVAL = 10

HEALTHCHECK_INTERVAL = int(HEALTHCHECK_INTERVAL)
HEALTHCHECK_EVENT = Event()

SLAVE_MODE = getenv("SLAVE_MODE", "no") == "yes"
MASTER_MODE = getenv("MASTER_MODE", "no") == "yes"


def handle_stop(signum, frame):
    if SCHEDULER is not None:
        SCHEDULER.clear()
    stop(0)


signal(SIGINT, handle_stop)
signal(SIGTERM, handle_stop)


# Function to catch SIGHUP and reload the scheduler
def handle_reload(signum, frame):
    try:
        if SCHEDULER is not None and RUN:
            if SCHEDULER.db.readonly:
                LOGGER.warning("The database is read-only, no need to save the changes in the configuration as they will not be saved")
                return

            # run the config saver
            proc = subprocess_run(
                [
                    "python3",
                    join(sep, "usr", "share", "bunkerweb", "gen", "save_config.py"),
                    "--settings",
                    join(sep, "usr", "share", "bunkerweb", "settings.json"),
                    "--variables",
                    join(sep, "etc", "bunkerweb", "variables.env"),
                ],
                stdin=DEVNULL,
                stderr=STDOUT,
                check=False,
            )
            if proc.returncode != 0:
                LOGGER.error("Config saver failed, configuration will not work as expected...")
        else:
            LOGGER.warning("Ignored reload operation because scheduler is not running ...")
    except:
        LOGGER.error(f"Exception while reloading scheduler : {format_exc()}")


signal(SIGHUP, handle_reload)


def stop(status):
    Path(sep, "var", "run", "bunkerweb", "scheduler.pid").unlink(missing_ok=True)
    HEALTHY_PATH.unlink(missing_ok=True)
    _exit(status)


def generate_custom_configs(configs: Optional[List[Dict[str, Any]]] = None, *, original_path: Union[Path, str] = CUSTOM_CONFIGS_PATH):
    if not isinstance(original_path, Path):
        original_path = Path(original_path)

    # Remove old custom configs files
    LOGGER.info("Removing old custom configs files ...")
    if original_path.is_dir():
        for file in original_path.glob("*/*"):
            if file.is_symlink() or file.is_file():
                with suppress(OSError):
                    file.unlink()
            elif file.is_dir():
                rmtree(file, ignore_errors=True)

    if configs is None:
        assert SCHEDULER is not None
        configs = SCHEDULER.db.get_custom_configs()

    if configs:
        LOGGER.info("Generating new custom configs ...")
        original_path.mkdir(parents=True, exist_ok=True)
        for custom_config in configs:
            try:
                if custom_config["data"]:
                    tmp_path = original_path.joinpath(
                        custom_config["type"].replace("_", "-"),
                        custom_config["service_id"] or "",
                        f"{Path(custom_config['name']).stem}.conf",
                    )
                    tmp_path.parent.mkdir(parents=True, exist_ok=True)
                    tmp_path.write_bytes(custom_config["data"])
            except OSError as e:
                LOGGER.debug(format_exc())
                if custom_config["method"] != "manual":
                    LOGGER.error(
                        f"Error while generating custom configs \"{custom_config['name']}\"{' for service ' + custom_config['service_id'] if custom_config['service_id'] else ''}: {e}"
                    )
            except BaseException as e:
                LOGGER.debug(format_exc())
                LOGGER.error(
                    f"Error while generating custom configs \"{custom_config['name']}\"{' for service ' + custom_config['service_id'] if custom_config['service_id'] else ''}: {e}"
                )

    if SCHEDULER and SCHEDULER.apis:
        LOGGER.info("Sending custom configs to BunkerWeb")
        ret = SCHEDULER.send_files(original_path, "/custom_configs")

        if not ret:
            LOGGER.error("Sending custom configs failed, configuration will not work as expected...")


def generate_external_plugins(plugins: Optional[List[Dict[str, Any]]] = None, *, original_path: Union[Path, str] = EXTERNAL_PLUGINS_PATH):
    if not isinstance(original_path, Path):
        original_path = Path(original_path)
    pro = "pro" in original_path.parts

    if not plugins:
        assert SCHEDULER is not None
        plugins = SCHEDULER.db.get_plugins(_type="pro" if pro else "external", with_data=True)
        assert plugins is not None, "Couldn't get plugins from database"

    # Remove old external/pro plugins files
    LOGGER.info(f"Removing old/changed {'pro ' if pro else ''}external plugins files ...")
    ignored_plugins = set()
    if original_path.is_dir():
        for file in original_path.glob("*"):
            with suppress(StopIteration, IndexError):
                index = next(i for i, plugin in enumerate(plugins) if plugin["id"] == file.name)

                with BytesIO() as plugin_content:
                    with tar_open(fileobj=plugin_content, mode="w:gz", compresslevel=9) as tar:
                        tar.add(file, arcname=file.name, recursive=True)
                    plugin_content.seek(0, 0)
                    if bytes_hash(plugin_content, algorithm="sha256") == plugins[index]["checksum"]:
                        ignored_plugins.add(file.name)
                        continue
                    LOGGER.debug(f"Checksum of {file} has changed, removing it ...")

            if file.is_symlink() or file.is_file():
                with suppress(OSError):
                    file.unlink()
            elif file.is_dir():
                rmtree(file, ignore_errors=True)

    if plugins:
        LOGGER.info(f"Generating new {'pro ' if pro else ''}external plugins ...")
        original_path.mkdir(parents=True, exist_ok=True)
        for plugin in plugins:
            if plugin["id"] in ignored_plugins:
                continue

            try:
                if plugin["data"]:
                    tmp_path = TMP_PATH.joinpath(f"{plugin['id']}_{plugin['name']}.tar.gz")
                    tmp_path.write_bytes(plugin["data"])
                    with tar_open(str(tmp_path), "r:gz") as tar:
                        try:
                            tar.extractall(original_path, filter="fully_trusted")
                        except TypeError:
                            tar.extractall(original_path)
                    tmp_path.unlink(missing_ok=True)

                    for job_file in chain(original_path.joinpath(plugin["id"], "jobs").glob("*"), original_path.joinpath(plugin["id"], "bwcli").glob("*")):
                        job_file.chmod(job_file.stat().st_mode | S_IEXEC)
            except OSError as e:
                LOGGER.debug(format_exc())
                if plugin["method"] != "manual":
                    LOGGER.error(f"Error while generating {'pro ' if pro else ''}external plugins \"{plugin['name']}\": {e}")
            except BaseException as e:
                LOGGER.debug(format_exc())
                LOGGER.error(f"Error while generating {'pro ' if pro else ''}external plugins \"{plugin['name']}\": {e}")

    if SCHEDULER and SCHEDULER.apis:
        LOGGER.info(f"Sending {'pro ' if pro else ''}external plugins to BunkerWeb")
        ret = SCHEDULER.send_files(original_path, "/pro_plugins" if original_path.as_posix().endswith("/pro/plugins") else "/plugins")

        if not ret:
            LOGGER.error(f"Sending {'pro ' if pro else ''}external plugins failed, configuration will not work as expected...")


def generate_caches():
    assert SCHEDULER is not None

    job_cache_files = SCHEDULER.db.get_jobs_cache_files()
    plugin_cache_files = set()
    ignored_dirs = set()

    for job_cache_file in job_cache_files:
        job_path = Path(sep, "var", "cache", "bunkerweb", job_cache_file["plugin_id"])
        cache_path = job_path.joinpath(job_cache_file["service_id"] or "", job_cache_file["file_name"])
        plugin_cache_files.add(cache_path)

        try:
            if job_cache_file["file_name"].endswith(".tgz"):
                extract_path = cache_path.parent
                if job_cache_file["file_name"].startswith("folder:"):
                    extract_path = Path(job_cache_file["file_name"].split("folder:", 1)[1].rsplit(".tgz", 1)[0])
                ignored_dirs.add(extract_path.as_posix())
                rmtree(extract_path, ignore_errors=True)
                extract_path.mkdir(parents=True, exist_ok=True)
                with tar_open(fileobj=BytesIO(job_cache_file["data"]), mode="r:gz") as tar:
                    assert isinstance(tar, TarFile)
                    try:
                        for member in tar.getmembers():
                            try:
                                tar.extract(member, path=extract_path)
                            except Exception as e:
                                logger.error(f"Error extracting {member.name}: {e}")
                    except Exception as e:
                        logger.error(f"Error extracting tar file: {e}")
                logger.debug(f"Restored cache directory {extract_path}")
                continue
            cache_path.parent.mkdir(parents=True, exist_ok=True)
            cache_path.write_bytes(job_cache_file["data"])
            logger.debug(f"Restored cache file {job_cache_file['file_name']}")
        except BaseException as e:
            logger.error(f"Exception while restoring cache file {job_cache_file['file_name']} :\n{e}")

    if job_path.is_dir():
        for file in job_path.rglob("*"):
            if file.as_posix().startswith(tuple(ignored_dirs)):
                continue

<<<<<<< HEAD
            try:
                if job_cache_file["file_name"].endswith(".tgz"):
                    extract_path = cache_path.parent
                    if job_cache_file["file_name"].startswith("folder:"):
                        extract_path = Path(job_cache_file["file_name"].split("folder:", 1)[1].rsplit(".tgz", 1)[0])
                    ignored_dirs.add(extract_path.as_posix())
                    rmtree(extract_path, ignore_errors=True)
                    extract_path.mkdir(parents=True, exist_ok=True)
                    with tar_open(fileobj=BytesIO(job_cache_file["data"]), mode="r:gz") as tar:
                        assert isinstance(tar, TarFile)
                        try:
                            for member in tar.getmembers():
                                try:
                                    tar.extract(member, path=extract_path)
                                except Exception as e:
                                    LOGGER.error(f"Error extracting {member.name}: {e}")
                        except Exception as e:
                            LOGGER.error(f"Error extracting tar file: {e}")
                    LOGGER.debug(f"Restored cache directory {extract_path}")
                    continue
                cache_path.parent.mkdir(parents=True, exist_ok=True)
                cache_path.write_bytes(job_cache_file["data"])
                LOGGER.debug(f"Restored cache file {job_cache_file['file_name']}")
            except BaseException as e:
                LOGGER.error(f"Exception while restoring cache file {job_cache_file['file_name']} :\n{e}")

        if job_path.is_dir():
            for file in job_path.rglob("*"):
                if file.as_posix().startswith(tuple(ignored_dirs)):
                    continue

                LOGGER.debug(f"Checking if {file} should be removed")
                if file not in plugin_cache_files and file.is_file():
                    LOGGER.debug(f"Removing non-cached file {file}")
                    file.unlink(missing_ok=True)
                    if file.parent.is_dir() and not list(file.parent.iterdir()):
                        LOGGER.debug(f"Removing empty directory {file.parent}")
                        rmtree(file.parent, ignore_errors=True)
                        if file.parent == job_path:
                            break
                elif file.is_dir() and not list(file.iterdir()):
                    LOGGER.debug(f"Removing empty directory {file}")
                    rmtree(file, ignore_errors=True)
=======
            logger.debug(f"Checking if {file} should be removed")
            if file not in plugin_cache_files and file.is_file():
                logger.debug(f"Removing non-cached file {file}")
                file.unlink(missing_ok=True)
                if file.parent.is_dir() and not list(file.parent.iterdir()):
                    logger.debug(f"Removing empty directory {file.parent}")
                    rmtree(file.parent, ignore_errors=True)
                    if file.parent == job_path:
                        break
            elif file.is_dir() and not list(file.iterdir()):
                logger.debug(f"Removing empty directory {file}")
                rmtree(file, ignore_errors=True)
>>>>>>> eda29974


def run_in_slave_mode():  # TODO: Refactor this feature
    assert SCHEDULER is not None

    ready = False
    while not ready:
        db_metadata = SCHEDULER.db.get_metadata()
        env = SCHEDULER.db.get_config()
        if isinstance(db_metadata, str) or not db_metadata["is_initialized"]:
            LOGGER.warning("Database is not initialized, retrying in 5s ...")
        elif not db_metadata["first_config_saved"] or not env:
            LOGGER.warning("Database doesn't have any config saved yet, retrying in 5s ...")
        else:
            ready = True
            continue
        sleep(5)

    # Instantiate scheduler environment
    SCHEDULER.env = env

    threads = [
        Thread(target=generate_custom_configs),
        Thread(target=generate_external_plugins),
        Thread(target=generate_external_plugins, kwargs={"original_path": PRO_PLUGINS_PATH}),
        Thread(target=generate_caches),
    ]

    for thread in threads:
        thread.start()

    for thread in threads:
        thread.join()

    # Gen config
    content = ""
    for k, v in env.items():
        content += f"{k}={v}\n"
    SCHEDULER_TMP_ENV_PATH.write_text(content)
    proc = subprocess_run(
        [
            "python3",
            join(sep, "usr", "share", "bunkerweb", "gen", "main.py"),
            "--settings",
            join(sep, "usr", "share", "bunkerweb", "settings.json"),
            "--templates",
            join(sep, "usr", "share", "bunkerweb", "confs"),
            "--output",
            join(sep, "etc", "nginx"),
            "--variables",
            str(SCHEDULER_TMP_ENV_PATH),
        ],
        stdin=DEVNULL,
        stderr=STDOUT,
        check=False,
    )
    if proc.returncode != 0:
        LOGGER.error("Config generator failed, configuration will not work as expected...")

    # TODO : check nginx status + check DB status
    while True:
        sleep(5)


def healthcheck_job():
    return  # TODO: remove this when the healthcheck endpoint is ready @fl0ppy-d1sk

    if HEALTHCHECK_EVENT.is_set():
        LOGGER.warning("Healthcheck job is already running, skipping execution ...")
        return

    try:
        assert SCHEDULER is not None
    except AssertionError:
        return

    HEALTHCHECK_EVENT.set()

    for db_instance in SCHEDULER.db.get_instances():
        try:
            bw_instance = API(f"http://{db_instance['hostname']}:{db_instance['port']}", db_instance["server_name"])
            sent, err, status, resp = bw_instance.request("GET", "health")

            if not sent:
                LOGGER.warning(
                    f"instances_healthcheck - Can't send API request to {bw_instance.endpoint}health : {err}, healthcheck will be retried in {HEALTHCHECK_INTERVAL} seconds ..."
                )
                if bw_instance in SCHEDULER.apis:
                    SCHEDULER.apis.remove(bw_instance)
                continue
            if status != 200:
                LOGGER.warning(
                    f"instances_healthcheck - Error while sending API request to {bw_instance.endpoint}health : status = {resp['status']}, msg = {resp['msg']}, healthcheck will be retried in {HEALTHCHECK_INTERVAL} seconds ..."
                )
                if bw_instance in SCHEDULER.apis:
                    SCHEDULER.apis.remove(bw_instance)
                continue

            if resp["state"] == "loading":
                LOGGER.info(f"instances_healthcheck - Instance {bw_instance.endpoint} is loading, sending config ...")
                api_caller = ApiCaller([bw_instance])
                api_caller.send_files(CUSTOM_CONFIGS_PATH, "/custom_configs")
                api_caller.send_files(EXTERNAL_PLUGINS_PATH, "/plugins")
                api_caller.send_files(PRO_PLUGINS_PATH, "/pro_plugins")
                api_caller.send_files(join(sep, "etc", "nginx"), "/confs")
                api_caller.send_files(CACHE_PATH, "/cache")
                if api_caller.send_to_apis("POST", "/reload"):
                    LOGGER.info(f"Successfully reloaded instance {bw_instance.endpoint}")
                else:
                    LOGGER.error(f"Error while reloading instance {bw_instance.endpoint}")
            elif resp["state"] == "down":
                LOGGER.warning(f"instances_healthcheck - Instance {bw_instance.endpoint} is down")
                if bw_instance in SCHEDULER.apis:
                    SCHEDULER.apis.remove(bw_instance)
                continue

            if bw_instance not in SCHEDULER.apis:
                SCHEDULER.apis.append(bw_instance)
        except BaseException:
            LOGGER.exception(f"instances_healthcheck - Exception while checking instance {bw_instance.endpoint}")
            if bw_instance in SCHEDULER.apis:
                SCHEDULER.apis.remove(bw_instance)

    HEALTHCHECK_EVENT.clear()


if __name__ == "__main__":
    try:
        # Don't execute if pid file exists
        pid_path = Path(sep, "var", "run", "bunkerweb", "scheduler.pid")
        if pid_path.is_file():
            LOGGER.error("Scheduler is already running, skipping execution ...")
            _exit(1)

        # Write pid to file
        pid_path.write_text(str(getpid()), encoding="utf-8")

        del pid_path

        # Parse arguments
        parser = ArgumentParser(description="Job scheduler for BunkerWeb")
        parser.add_argument("--variables", type=str, help="path to the file containing environment variables")
        args = parser.parse_args()

        INTEGRATION = get_integration()
        tmp_variables_path = Path(args.variables or join(sep, "var", "tmp", "bunkerweb", "variables.env"))
        nginx_variables_path = Path(sep, "etc", "nginx", "variables.env")
        dotenv_env = dotenv_values(str(tmp_variables_path))

        SCHEDULER = JobScheduler(environ, LOGGER, INTEGRATION, db=Database(LOGGER, sqlalchemy_string=dotenv_env.get("DATABASE_URI", getenv("DATABASE_URI", None))))  # type: ignore

        if SLAVE_MODE:
            run_in_slave_mode()
            stop(1)

        schedule_every(HEALTHCHECK_INTERVAL).seconds.do(healthcheck_job)

        db_metadata = SCHEDULER.db.get_metadata()

        if (
            isinstance(db_metadata, str)
            or (db_metadata["is_initialized"] and SCHEDULER.db.get_config() != dotenv_env)
            or not tmp_variables_path.exists()
            or not nginx_variables_path.exists()
            or (tmp_variables_path.read_text(encoding="utf-8") != nginx_variables_path.read_text(encoding="utf-8"))
        ):
            if SCHEDULER.db.readonly:
                LOGGER.warning("The database is read-only, no need to save the changes in the configuration as they will not be saved")
            else:
                # run the config saver
                proc = subprocess_run(
                    [
                        "python3",
                        join(sep, "usr", "share", "bunkerweb", "gen", "save_config.py"),
                        "--settings",
                        join(sep, "usr", "share", "bunkerweb", "settings.json"),
                    ]
                    + (["--variables", str(tmp_variables_path)] if args.variables else []),
                    stdin=DEVNULL,
                    stderr=STDOUT,
                    check=False,
                )
                if proc.returncode != 0:
                    LOGGER.error("Config saver failed, configuration will not work as expected...")

        ready = False
        while not ready:
            db_metadata = SCHEDULER.db.get_metadata()
            if isinstance(db_metadata, str) or not db_metadata["is_initialized"]:
                LOGGER.warning("Database is not initialized, retrying in 5s ...")
            else:
                ready = True
                continue
            sleep(5)

        env = SCHEDULER.db.get_config()
        env["DATABASE_URI"] = SCHEDULER.db.database_uri

        # Instantiate scheduler environment
        SCHEDULER.env = env

        threads = []

        SCHEDULER.apis = []
        for db_instance in SCHEDULER.db.get_instances():
            SCHEDULER.apis.append(API(f"http://{db_instance['hostname']}:{db_instance['port']}", db_instance["server_name"]))

        scheduler_first_start = db_metadata["scheduler_first_start"]

        LOGGER.info("Scheduler started ...")

        def check_configs_changes():
            # Checking if any custom config has been created by the user
            LOGGER.info("Checking if there are any changes in custom configs ...")
            custom_configs = []
            db_configs = SCHEDULER.db.get_custom_configs()
            changes = False
            for file in CUSTOM_CONFIGS_PATH.rglob("*.conf"):
                if len(file.parts) > len(CUSTOM_CONFIGS_PATH.parts) + 3:
                    LOGGER.warning(f"Custom config file {file} is not in the correct path, skipping ...")

                content = file.read_text(encoding="utf-8")
                service_id = file.parent.name if file.parent.name not in CUSTOM_CONFIGS_DIRS else None
                config_type = file.parent.parent.name if service_id else file.parent.name

                saving = True
                in_db = False
                for db_conf in db_configs:
                    if db_conf["service_id"] == service_id and db_conf["name"] == file.stem:
                        in_db = True

                if not in_db and content.startswith("# CREATED BY ENV"):
                    saving = False
                    changes = True

                if saving:
                    custom_configs.append({"value": content, "exploded": (service_id, config_type, file.stem)})

            changes = changes or {hash(dict_to_frozenset(d)) for d in custom_configs} != {hash(dict_to_frozenset(d)) for d in db_configs}

            if changes:
                try:
                    err = SCHEDULER.db.save_custom_configs(custom_configs, "manual")
                    if err:
                        LOGGER.error(f"Couldn't save some manually created custom configs to database: {err}")
                except BaseException as e:
                    LOGGER.error(f"Error while saving custom configs to database: {e}")

            generate_custom_configs(SCHEDULER.db.get_custom_configs())

        threads.append(Thread(target=check_configs_changes))

        def check_plugin_changes(_type: Literal["external", "pro"] = "external"):
            # Check if any external or pro plugin has been added by the user
            LOGGER.info(f"Checking if there are any changes in {_type} plugins ...")
            plugin_path = EXTERNAL_PLUGINS_PATH if _type == "external" else PRO_PLUGINS_PATH
            db_plugins = SCHEDULER.db.get_plugins(_type=_type)
            external_plugins = []
            tmp_external_plugins = []
            for file in plugin_path.glob("*/plugin.json"):
                with BytesIO() as plugin_content:
                    with tar_open(fileobj=plugin_content, mode="w:gz", compresslevel=9) as tar:
                        tar.add(file.parent, arcname=file.parent.name, recursive=True)
                    plugin_content.seek(0, 0)

                    with file.open("r", encoding="utf-8") as f:
                        plugin_data = json_load(f)

                    checksum = bytes_hash(plugin_content, algorithm="sha256")
                    common_data = plugin_data | {
                        "type": _type,
                        "page": file.parent.joinpath("ui").is_dir(),
                        "checksum": checksum,
                    }
                    jobs = common_data.pop("jobs", [])

                    with suppress(StopIteration, IndexError):
                        index = next(i for i, plugin in enumerate(db_plugins) if plugin["id"] == common_data["id"])

                        if checksum == db_plugins[index]["checksum"] or db_plugins[index]["method"] != "manual":
                            continue

                    tmp_external_plugins.append(common_data.copy())

                    external_plugins.append(
                        common_data
                        | {
                            "method": "manual",
                            "data": plugin_content.getvalue(),
                        }
                        | ({"jobs": jobs} if jobs else {})
                    )

            if tmp_external_plugins:
                changes = {hash(dict_to_frozenset(d)) for d in tmp_external_plugins} != {hash(dict_to_frozenset(d)) for d in db_plugins}

                if changes:
                    try:
                        err = SCHEDULER.db.update_external_plugins(external_plugins, _type=_type, delete_missing=True)
                        if err:
                            LOGGER.error(f"Couldn't save some manually added {_type} plugins to database: {err}")
                    except BaseException as e:
                        LOGGER.error(f"Error while saving {_type} plugins to database: {e}")

            generate_external_plugins(SCHEDULER.db.get_plugins(_type=_type, with_data=True), original_path=plugin_path)

        threads.extend([Thread(target=check_plugin_changes, args=("external",)), Thread(target=check_plugin_changes, args=("pro",))])

        for thread in threads:
            thread.start()

        for thread in threads:
            thread.join()

        LOGGER.info("Running plugins download jobs ...")

        # Update the environment variables of the scheduler
        SCHEDULER.env = env
        if not SCHEDULER.run_single("download-plugins"):
            LOGGER.warning("download-plugins job failed at first start, plugins settings set by the user may not be up to date ...")
        if not SCHEDULER.run_single("download-pro-plugins"):
            LOGGER.warning("download-pro-plugins job failed at first start, pro plugins settings set by the user may not be up to date ...")

        db_metadata = SCHEDULER.db.get_metadata()
        if db_metadata["pro_plugins_changed"] or db_metadata["external_plugins_changed"]:
            threads.clear()

<<<<<<< HEAD
            if db_metadata["pro_plugins_changed"]:
                threads.append(Thread(target=generate_external_plugins, args=(None,), kwargs={"original_path": PRO_PLUGINS_PATH}))
            if db_metadata["external_plugins_changed"]:
                threads.append(Thread(target=generate_external_plugins, args=(None,)))
=======
            if changes["pro_plugins_changed"]:
                threads.append(Thread(target=generate_external_plugins, kwargs={"original_path": PRO_PLUGINS_PATH}))
            if changes["external_plugins_changed"]:
                threads.append(Thread(target=generate_external_plugins))
>>>>>>> eda29974

            for thread in threads:
                thread.start()

            for thread in threads:
                thread.join()

            if SCHEDULER.db.readonly:
                LOGGER.warning("The database is read-only, no need to look for changes in the plugins settings as they will not be saved")
            else:
                # run the config saver to save potential ignored external plugins settings
                LOGGER.info("Running config saver to save potential ignored external plugins settings ...")
                proc = subprocess_run(
                    [
                        "python3",
                        join(sep, "usr", "share", "bunkerweb", "gen", "save_config.py"),
                        "--settings",
                        join(sep, "usr", "share", "bunkerweb", "settings.json"),
                    ],
                    stdin=DEVNULL,
                    stderr=STDOUT,
                    check=False,
                )
                if proc.returncode != 0:
                    LOGGER.error("Config saver failed, configuration will not work as expected...")

            SCHEDULER.update_jobs()
            env = SCHEDULER.db.get_config()
            env["DATABASE_URI"] = SCHEDULER.db.database_uri

        LOGGER.info("Executing scheduler ...")

        del dotenv_env

        CONFIG_NEED_GENERATION = True
        RUN_JOBS_ONCE = True
        CHANGES = []

        def send_nginx_configs():
            LOGGER.info(f"Sending {join(sep, 'etc', 'nginx')} folder ...")
            ret = SCHEDULER.send_files(join(sep, "etc", "nginx"), "/confs")
            if not ret:
                LOGGER.error("Sending nginx configs failed, configuration will not work as expected...")

        def send_nginx_cache():
            LOGGER.info(f"Sending {CACHE_PATH} folder ...")
            if not SCHEDULER.send_files(CACHE_PATH, "/cache"):
                LOGGER.error(f"Error while sending {CACHE_PATH} folder")
            else:
                LOGGER.info(f"Successfully sent {CACHE_PATH} folder")

        changed_plugins = []
        old_changes = {}

        while True:
            threads.clear()

            if RUN_JOBS_ONCE:
                # Only run jobs once
<<<<<<< HEAD
                if not SCHEDULER.reload(env):
                    LOGGER.error("At least one job in run_once() failed")
=======
                if not SCHEDULER.reload(env | environ, changed_plugins=changed_plugins):
                    logger.error("At least one job in run_once() failed")
>>>>>>> eda29974
                else:
                    LOGGER.info("All jobs in run_once() were successful")
                    if SCHEDULER.db.readonly:
                        generate_caches()

            if CONFIG_NEED_GENERATION:
                content = ""
                for k, v in env.items():
                    content += f"{k}={v}\n"
                SCHEDULER_TMP_ENV_PATH.write_text(content)
                # run the generator
                proc = subprocess_run(
                    [
                        "python3",
                        join(sep, "usr", "share", "bunkerweb", "gen", "main.py"),
                        "--settings",
                        join(sep, "usr", "share", "bunkerweb", "settings.json"),
                        "--templates",
                        join(sep, "usr", "share", "bunkerweb", "confs"),
                        "--output",
                        join(sep, "etc", "nginx"),
                        "--variables",
                        str(SCHEDULER_TMP_ENV_PATH),
                    ]
                    + (["--no-linux-reload"] if MASTER_MODE else []),
                    stdin=DEVNULL,
                    stderr=STDOUT,
                    check=False,
                )

                if proc.returncode != 0:
                    LOGGER.error("Config generator failed, configuration will not work as expected...")
                else:
                    copy(str(nginx_variables_path), join(sep, "var", "tmp", "bunkerweb", "variables.env"))

                    if SCHEDULER.apis:
                        # send nginx configs
                        thread = Thread(target=send_nginx_configs)
                        thread.start()
                        threads.append(thread)
                    elif INTEGRATION != "Linux":
                        LOGGER.warning("No BunkerWeb instance found, skipping nginx configs sending ...")

            try:
                if SCHEDULER.apis:
                    # send cache
                    thread = Thread(target=send_nginx_cache)
                    thread.start()
                    threads.append(thread)

                    for thread in threads:
                        thread.join()

                    if SCHEDULER.send_to_apis("POST", "/reload"):
                        LOGGER.info("Successfully reloaded nginx")
                    else:
<<<<<<< HEAD
                        LOGGER.error("Error while reloading nginx")
                elif INTEGRATION == "Linux" and not MASTER_MODE:
=======
                        logger.error("Error while reloading nginx")
                elif INTEGRATION == "Linux":
>>>>>>> eda29974
                    # Reload nginx
                    LOGGER.info("Reloading nginx ...")
                    proc = subprocess_run(
                        [join(sep, "usr", "sbin", "nginx"), "-s", "reload"],
                        stdin=DEVNULL,
                        stderr=STDOUT,
                        env=env.copy(),
                        check=False,
                        stdout=PIPE,
                    )
                    if proc.returncode == 0:
                        LOGGER.info("Successfully sent reload signal to nginx")
                    else:
                        LOGGER.error(
                            f"Error while reloading nginx - returncode: {proc.returncode} - error: {proc.stdout.decode('utf-8') if proc.stdout else 'no output'}"
                        )
                else:
                    LOGGER.warning("No BunkerWeb instance found, skipping nginx reload ...")
            except:
                LOGGER.error(f"Exception while reloading after running jobs once scheduling : {format_exc()}")

            try:
                ret = SCHEDULER.db.checked_changes(CHANGES, plugins_changes="all")
                if ret:
                    LOGGER.error(f"An error occurred when setting the changes to checked in the database : {ret}")
            except BaseException as e:
                LOGGER.error(f"Error while setting changes to checked in the database: {e}")

            NEED_RELOAD = False
            RUN_JOBS_ONCE = False
            CONFIG_NEED_GENERATION = False
            CONFIGS_NEED_GENERATION = False
            PLUGINS_NEED_GENERATION = False
            PRO_PLUGINS_NEED_GENERATION = False
            INSTANCES_NEED_GENERATION = False
            changed_plugins.clear()

            if scheduler_first_start:
                try:
                    ret = SCHEDULER.db.set_metadata({"scheduler_first_start": False})

                    if ret == "The database is read-only, the changes will not be saved":
                        LOGGER.warning("The database is read-only, the scheduler first start will not be saved")
                    elif ret:
                        LOGGER.error(f"An error occurred when setting the scheduler first start : {ret}")
                except BaseException as e:
                    LOGGER.error(f"Error while setting the scheduler first start : {e}")
                finally:
                    scheduler_first_start = False

            if not HEALTHY_PATH.is_file():
                HEALTHY_PATH.write_text(datetime.now().isoformat(), encoding="utf-8")

            # infinite schedule for the jobs
            LOGGER.info("Executing job scheduler ...")
            errors = 0
            while RUN and not NEED_RELOAD:
                try:
<<<<<<< HEAD
                    sleep(1)
                    run_pending()
                    SCHEDULER.run_pending()
=======
                    SCHEDULER.run_pending()
                    sleep(3 if SCHEDULER.db.readonly else 1)
>>>>>>> eda29974
                    current_time = datetime.now()

                    while DB_LOCK_FILE.is_file() and DB_LOCK_FILE.stat().st_ctime + 30 > current_time.timestamp():
                        LOGGER.debug("Database is locked, waiting for it to be unlocked (timeout: 30s) ...")
                        sleep(1)

                    DB_LOCK_FILE.unlink(missing_ok=True)

<<<<<<< HEAD
                    db_metadata = SCHEDULER.db.get_metadata()
=======
                    changes = SCHEDULER.db.check_changes(with_date=True)
>>>>>>> eda29974

                    if isinstance(db_metadata, str):
                        raise Exception(f"An error occurred when checking for changes in the database : {db_metadata}")

                    if SCHEDULER.db.readonly and changes == old_changes:
                        continue

                    # check if the plugins have changed since last time
<<<<<<< HEAD
                    if db_metadata["pro_plugins_changed"]:
                        LOGGER.info("Pro plugins changed, generating ...")
=======
                    if changes["pro_plugins_changed"] and (
                        not SCHEDULER.db.readonly
                        or not changes["last_pro_plugins_change"]
                        or not old_changes
                        or old_changes["last_pro_plugins_change"] != changes["last_pro_plugins_change"]
                    ):
                        logger.info("Pro plugins changed, generating ...")
>>>>>>> eda29974
                        PRO_PLUGINS_NEED_GENERATION = True
                        CONFIG_NEED_GENERATION = True
                        RUN_JOBS_ONCE = True
                        NEED_RELOAD = True

<<<<<<< HEAD
                    if db_metadata["external_plugins_changed"]:
                        LOGGER.info("External plugins changed, generating ...")
=======
                    if changes["external_plugins_changed"] and (
                        not SCHEDULER.db.readonly
                        or not changes["last_external_plugins_change"]
                        or not old_changes
                        or old_changes["last_external_plugins_change"] != changes["last_external_plugins_change"]
                    ):
                        logger.info("External plugins changed, generating ...")
>>>>>>> eda29974
                        PLUGINS_NEED_GENERATION = True
                        CONFIG_NEED_GENERATION = True
                        RUN_JOBS_ONCE = True
                        NEED_RELOAD = True

                    # check if the custom configs have changed since last time
<<<<<<< HEAD
                    if db_metadata["custom_configs_changed"]:
                        LOGGER.info("Custom configs changed, generating ...")
=======
                    if changes["custom_configs_changed"] and (
                        not SCHEDULER.db.readonly
                        or not changes["last_custom_configs_change"]
                        or not old_changes
                        or old_changes["last_custom_configs_change"] != changes["last_custom_configs_change"]
                    ):
                        logger.info("Custom configs changed, generating ...")
>>>>>>> eda29974
                        CONFIGS_NEED_GENERATION = True
                        CONFIG_NEED_GENERATION = True
                        NEED_RELOAD = True

                    # check if the config have changed since last time
<<<<<<< HEAD
                    if db_metadata["config_changed"]:
                        LOGGER.info("Config changed, generating ...")
=======
                    if changes["plugins_config_changed"] and (
                        not SCHEDULER.db.readonly
                        or not changes["last_plugins_config_change"]
                        or not old_changes
                        or old_changes["plugins_config_changed"] != changes["plugins_config_changed"]
                    ):
                        logger.info("Plugins config changed, generating ...")
>>>>>>> eda29974
                        CONFIG_NEED_GENERATION = True
                        RUN_JOBS_ONCE = True
                        NEED_RELOAD = True
                        changed_plugins = list(changes["plugins_config_changed"])

                    # check if the instances have changed since last time
<<<<<<< HEAD
                    if db_metadata["instances_changed"]:
                        LOGGER.info("Instances changed, generating ...")
=======
                    if changes["instances_changed"] and (
                        not SCHEDULER.db.readonly
                        or not changes["last_instances_change"]
                        or not old_changes
                        or old_changes["last_instances_change"] != changes["last_instances_change"]
                    ):
                        logger.info("Instances changed, generating ...")
>>>>>>> eda29974
                        INSTANCES_NEED_GENERATION = True
                        CONFIGS_NEED_GENERATION = True
                        CONFIG_NEED_GENERATION = True
                        NEED_RELOAD = True

                    old_changes = changes.copy()
                except BaseException:
                    LOGGER.debug(format_exc())
                    if errors > 5:
                        LOGGER.error(f"An error occurred when executing the scheduler : {format_exc()}")
                        stop(1)
                    errors += 1
                    sleep(5)

            if NEED_RELOAD:
                logger.debug(f"Changes: {changes}")
                SCHEDULER.try_database_readonly(force=True)
                CHANGES.clear()

                if INSTANCES_NEED_GENERATION:
                    CHANGES.append("instances")
                    SCHEDULER.apis = []
                    for db_instance in SCHEDULER.db.get_instances():
                        SCHEDULER.apis.append(API(f"http://{db_instance['hostname']}:{db_instance['port']}", db_instance["server_name"]))

                if CONFIGS_NEED_GENERATION:
                    CHANGES.append("custom_configs")
                    generate_custom_configs(SCHEDULER.db.get_custom_configs())

                if PLUGINS_NEED_GENERATION:
                    CHANGES.append("external_plugins")
                    generate_external_plugins(SCHEDULER.db.get_plugins(_type="external", with_data=True))
                    SCHEDULER.update_jobs()

                if PRO_PLUGINS_NEED_GENERATION:
                    CHANGES.append("pro_plugins")
                    generate_external_plugins(SCHEDULER.db.get_plugins(_type="pro", with_data=True), original_path=PRO_PLUGINS_PATH)
                    SCHEDULER.update_jobs()

                if CONFIG_NEED_GENERATION:
                    CHANGES.append("config")
                    env = SCHEDULER.db.get_config()
                    env["DATABASE_URI"] = SCHEDULER.db.database_uri

    except:
        LOGGER.error(f"Exception while executing scheduler : {format_exc()}")
        stop(1)<|MERGE_RESOLUTION|>--- conflicted
+++ resolved
@@ -282,80 +282,34 @@
                             try:
                                 tar.extract(member, path=extract_path)
                             except Exception as e:
-                                logger.error(f"Error extracting {member.name}: {e}")
+                                LOGGER.error(f"Error extracting {member.name}: {e}")
                     except Exception as e:
-                        logger.error(f"Error extracting tar file: {e}")
-                logger.debug(f"Restored cache directory {extract_path}")
+                        LOGGER.error(f"Error extracting tar file: {e}")
+                LOGGER.debug(f"Restored cache directory {extract_path}")
                 continue
             cache_path.parent.mkdir(parents=True, exist_ok=True)
             cache_path.write_bytes(job_cache_file["data"])
-            logger.debug(f"Restored cache file {job_cache_file['file_name']}")
+            LOGGER.debug(f"Restored cache file {job_cache_file['file_name']}")
         except BaseException as e:
-            logger.error(f"Exception while restoring cache file {job_cache_file['file_name']} :\n{e}")
+            LOGGER.error(f"Exception while restoring cache file {job_cache_file['file_name']} :\n{e}")
 
     if job_path.is_dir():
         for file in job_path.rglob("*"):
             if file.as_posix().startswith(tuple(ignored_dirs)):
                 continue
 
-<<<<<<< HEAD
-            try:
-                if job_cache_file["file_name"].endswith(".tgz"):
-                    extract_path = cache_path.parent
-                    if job_cache_file["file_name"].startswith("folder:"):
-                        extract_path = Path(job_cache_file["file_name"].split("folder:", 1)[1].rsplit(".tgz", 1)[0])
-                    ignored_dirs.add(extract_path.as_posix())
-                    rmtree(extract_path, ignore_errors=True)
-                    extract_path.mkdir(parents=True, exist_ok=True)
-                    with tar_open(fileobj=BytesIO(job_cache_file["data"]), mode="r:gz") as tar:
-                        assert isinstance(tar, TarFile)
-                        try:
-                            for member in tar.getmembers():
-                                try:
-                                    tar.extract(member, path=extract_path)
-                                except Exception as e:
-                                    LOGGER.error(f"Error extracting {member.name}: {e}")
-                        except Exception as e:
-                            LOGGER.error(f"Error extracting tar file: {e}")
-                    LOGGER.debug(f"Restored cache directory {extract_path}")
-                    continue
-                cache_path.parent.mkdir(parents=True, exist_ok=True)
-                cache_path.write_bytes(job_cache_file["data"])
-                LOGGER.debug(f"Restored cache file {job_cache_file['file_name']}")
-            except BaseException as e:
-                LOGGER.error(f"Exception while restoring cache file {job_cache_file['file_name']} :\n{e}")
-
-        if job_path.is_dir():
-            for file in job_path.rglob("*"):
-                if file.as_posix().startswith(tuple(ignored_dirs)):
-                    continue
-
-                LOGGER.debug(f"Checking if {file} should be removed")
-                if file not in plugin_cache_files and file.is_file():
-                    LOGGER.debug(f"Removing non-cached file {file}")
-                    file.unlink(missing_ok=True)
-                    if file.parent.is_dir() and not list(file.parent.iterdir()):
-                        LOGGER.debug(f"Removing empty directory {file.parent}")
-                        rmtree(file.parent, ignore_errors=True)
-                        if file.parent == job_path:
-                            break
-                elif file.is_dir() and not list(file.iterdir()):
-                    LOGGER.debug(f"Removing empty directory {file}")
-                    rmtree(file, ignore_errors=True)
-=======
-            logger.debug(f"Checking if {file} should be removed")
+            LOGGER.debug(f"Checking if {file} should be removed")
             if file not in plugin_cache_files and file.is_file():
-                logger.debug(f"Removing non-cached file {file}")
+                LOGGER.debug(f"Removing non-cached file {file}")
                 file.unlink(missing_ok=True)
                 if file.parent.is_dir() and not list(file.parent.iterdir()):
-                    logger.debug(f"Removing empty directory {file.parent}")
+                    LOGGER.debug(f"Removing empty directory {file.parent}")
                     rmtree(file.parent, ignore_errors=True)
                     if file.parent == job_path:
                         break
             elif file.is_dir() and not list(file.iterdir()):
-                logger.debug(f"Removing empty directory {file}")
+                LOGGER.debug(f"Removing empty directory {file}")
                 rmtree(file, ignore_errors=True)
->>>>>>> eda29974
 
 
 def run_in_slave_mode():  # TODO: Refactor this feature
@@ -683,17 +637,10 @@
         if db_metadata["pro_plugins_changed"] or db_metadata["external_plugins_changed"]:
             threads.clear()
 
-<<<<<<< HEAD
             if db_metadata["pro_plugins_changed"]:
-                threads.append(Thread(target=generate_external_plugins, args=(None,), kwargs={"original_path": PRO_PLUGINS_PATH}))
+                threads.append(Thread(target=generate_external_plugins, kwargs={"original_path": PRO_PLUGINS_PATH}))
             if db_metadata["external_plugins_changed"]:
-                threads.append(Thread(target=generate_external_plugins, args=(None,)))
-=======
-            if changes["pro_plugins_changed"]:
-                threads.append(Thread(target=generate_external_plugins, kwargs={"original_path": PRO_PLUGINS_PATH}))
-            if changes["external_plugins_changed"]:
                 threads.append(Thread(target=generate_external_plugins))
->>>>>>> eda29974
 
             for thread in threads:
                 thread.start()
@@ -753,13 +700,8 @@
 
             if RUN_JOBS_ONCE:
                 # Only run jobs once
-<<<<<<< HEAD
-                if not SCHEDULER.reload(env):
+                if not SCHEDULER.reload(env, changed_plugins=changed_plugins):
                     LOGGER.error("At least one job in run_once() failed")
-=======
-                if not SCHEDULER.reload(env | environ, changed_plugins=changed_plugins):
-                    logger.error("At least one job in run_once() failed")
->>>>>>> eda29974
                 else:
                     LOGGER.info("All jobs in run_once() were successful")
                     if SCHEDULER.db.readonly:
@@ -816,13 +758,8 @@
                     if SCHEDULER.send_to_apis("POST", "/reload"):
                         LOGGER.info("Successfully reloaded nginx")
                     else:
-<<<<<<< HEAD
                         LOGGER.error("Error while reloading nginx")
-                elif INTEGRATION == "Linux" and not MASTER_MODE:
-=======
-                        logger.error("Error while reloading nginx")
                 elif INTEGRATION == "Linux":
->>>>>>> eda29974
                     # Reload nginx
                     LOGGER.info("Reloading nginx ...")
                     proc = subprocess_run(
@@ -881,14 +818,9 @@
             errors = 0
             while RUN and not NEED_RELOAD:
                 try:
-<<<<<<< HEAD
-                    sleep(1)
+                    sleep(3 if SCHEDULER.db.readonly else 1)
                     run_pending()
                     SCHEDULER.run_pending()
-=======
-                    SCHEDULER.run_pending()
-                    sleep(3 if SCHEDULER.db.readonly else 1)
->>>>>>> eda29974
                     current_time = datetime.now()
 
                     while DB_LOCK_FILE.is_file() and DB_LOCK_FILE.stat().st_ctime + 30 > current_time.timestamp():
@@ -897,101 +829,83 @@
 
                     DB_LOCK_FILE.unlink(missing_ok=True)
 
-<<<<<<< HEAD
                     db_metadata = SCHEDULER.db.get_metadata()
-=======
-                    changes = SCHEDULER.db.check_changes(with_date=True)
->>>>>>> eda29974
 
                     if isinstance(db_metadata, str):
                         raise Exception(f"An error occurred when checking for changes in the database : {db_metadata}")
 
+                    changes = {
+                        "custom_configs_changed": db_metadata["custom_configs_changed"],
+                        "instances_changed": db_metadata["instances_changed"],
+                        "external_plugins_changed": db_metadata["external_plugins_changed"],
+                        "pro_plugins_changed": db_metadata["pro_plugins_changed"],
+                        "last_custom_configs_change": db_metadata["last_custom_configs_change"],
+                        "last_instances_change": db_metadata["last_instances_change"],
+                        "last_external_plugins_change": db_metadata["last_external_plugins_change"],
+                        "last_pro_plugins_change": db_metadata["last_pro_plugins_change"],
+                    }
+
                     if SCHEDULER.db.readonly and changes == old_changes:
                         continue
 
                     # check if the plugins have changed since last time
-<<<<<<< HEAD
-                    if db_metadata["pro_plugins_changed"]:
-                        LOGGER.info("Pro plugins changed, generating ...")
-=======
                     if changes["pro_plugins_changed"] and (
                         not SCHEDULER.db.readonly
                         or not changes["last_pro_plugins_change"]
                         or not old_changes
                         or old_changes["last_pro_plugins_change"] != changes["last_pro_plugins_change"]
                     ):
-                        logger.info("Pro plugins changed, generating ...")
->>>>>>> eda29974
+                        LOGGER.info("Pro plugins changed, generating ...")
                         PRO_PLUGINS_NEED_GENERATION = True
                         CONFIG_NEED_GENERATION = True
                         RUN_JOBS_ONCE = True
                         NEED_RELOAD = True
 
-<<<<<<< HEAD
-                    if db_metadata["external_plugins_changed"]:
-                        LOGGER.info("External plugins changed, generating ...")
-=======
                     if changes["external_plugins_changed"] and (
                         not SCHEDULER.db.readonly
                         or not changes["last_external_plugins_change"]
                         or not old_changes
                         or old_changes["last_external_plugins_change"] != changes["last_external_plugins_change"]
                     ):
-                        logger.info("External plugins changed, generating ...")
->>>>>>> eda29974
+                        LOGGER.info("External plugins changed, generating ...")
                         PLUGINS_NEED_GENERATION = True
                         CONFIG_NEED_GENERATION = True
                         RUN_JOBS_ONCE = True
                         NEED_RELOAD = True
 
                     # check if the custom configs have changed since last time
-<<<<<<< HEAD
-                    if db_metadata["custom_configs_changed"]:
-                        LOGGER.info("Custom configs changed, generating ...")
-=======
                     if changes["custom_configs_changed"] and (
                         not SCHEDULER.db.readonly
                         or not changes["last_custom_configs_change"]
                         or not old_changes
                         or old_changes["last_custom_configs_change"] != changes["last_custom_configs_change"]
                     ):
-                        logger.info("Custom configs changed, generating ...")
->>>>>>> eda29974
+                        LOGGER.info("Custom configs changed, generating ...")
                         CONFIGS_NEED_GENERATION = True
                         CONFIG_NEED_GENERATION = True
                         NEED_RELOAD = True
 
                     # check if the config have changed since last time
-<<<<<<< HEAD
-                    if db_metadata["config_changed"]:
-                        LOGGER.info("Config changed, generating ...")
-=======
                     if changes["plugins_config_changed"] and (
                         not SCHEDULER.db.readonly
                         or not changes["last_plugins_config_change"]
                         or not old_changes
                         or old_changes["plugins_config_changed"] != changes["plugins_config_changed"]
                     ):
-                        logger.info("Plugins config changed, generating ...")
->>>>>>> eda29974
+                        LOGGER.info("Plugins config changed, generating ...")
                         CONFIG_NEED_GENERATION = True
                         RUN_JOBS_ONCE = True
                         NEED_RELOAD = True
                         changed_plugins = list(changes["plugins_config_changed"])
 
                     # check if the instances have changed since last time
-<<<<<<< HEAD
-                    if db_metadata["instances_changed"]:
-                        LOGGER.info("Instances changed, generating ...")
-=======
                     if changes["instances_changed"] and (
                         not SCHEDULER.db.readonly
                         or not changes["last_instances_change"]
                         or not old_changes
                         or old_changes["last_instances_change"] != changes["last_instances_change"]
                     ):
-                        logger.info("Instances changed, generating ...")
->>>>>>> eda29974
+                        LOGGER.info("Instances changed, generating ...")
                         INSTANCES_NEED_GENERATION = True
                         CONFIGS_NEED_GENERATION = True
                         CONFIG_NEED_GENERATION = True
@@ -1007,7 +921,7 @@
                     sleep(5)
 
             if NEED_RELOAD:
-                logger.debug(f"Changes: {changes}")
+                LOGGER.debug(f"Changes: {changes}")
                 SCHEDULER.try_database_readonly(force=True)
                 CHANGES.clear()
 
