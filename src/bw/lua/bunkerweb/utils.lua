local cdatastore = require "bunkerweb.datastore"
local mmdb       = require "bunkerweb.mmdb"
local clogger    = require "bunkerweb.logger"

local ipmatcher  = require "resty.ipmatcher"
local resolver   = require "resty.dns.resolver"
local session    = require "resty.session"
local cjson      = require "cjson"

local logger     = clogger:new("UTILS")
local datastore  = cdatastore:new()

local utils      = {}

math.randomseed(os.time())

utils.get_variable           = function(var, site_search)
	-- Default site search to true
	if site_search == nil then
		site_search = true
	end
	-- Get global value
	local variables, err = datastore:get('variables', true)
	if not variables then
		return nil, "can't access variables " .. var .. " from datastore : " .. err
	end
	local value = variables["global"][var]
	-- Site search case
	local multisite = site_search and variables["global"]["MULTISITE"] == "yes" and ngx.var.server_name
	if multisite then
		value = variables[ngx.var.server_name][var]
	end
	return value, "success"
end

utils.has_variable           = function(var, value)
	-- Get global variable
	local variables, err = datastore:get('variables', true)
	if not variables then
		return nil, "can't access variables " .. var .. " from datastore : " .. err
	end
	-- Multisite case
	local multisite = variables["global"]["MULTISITE"] == "yes"
	if multisite then
		local servers = variables["global"]["SERVER_NAME"]
		-- Check each server
		for server in servers:gmatch("%S+") do
			if variables[server][var] == "value" then
				return true, "success"
			end
		end
		if servers ~= "" then
			return false, "success"
		end
	end
	return variables["global"][var] == value, "success"
end

utils.has_not_variable           = function(var, value)
	-- Get global variable
	local variables, err = datastore:get('variables', true)
	if not variables then
		return nil, "can't access variables " .. var .. " from datastore : " .. err
	end
	-- Multisite case
	local multisite = variables["global"]["MULTISITE"] == "yes"
	if multisite then
		local servers = variables["global"]["SERVER_NAME"]
		-- Check each server
		for server in servers:gmatch("%S+") do
			if variables[server][var] ~= "value" then
				return true, "success"
			end
		end
		if servers ~= "" then
			return false, "success"
		end
	end
	return variables["global"][var] ~= value, "success"
end

utils.get_multiple_variables = function(vars)
	local variables, err = datastore:get('variables', true)
	if not variables then
		return nil, "can't access variables " .. var .. " from datastore : " .. err
	end
	local result = {}
	-- Loop on scoped vars
	for scope, scoped_vars in pairs(variables) do
		result[scope] = {}
		-- Loop on vars
		for variable, value in pairs(scoped_vars) do
			for i, var in ipairs(vars) do
				if variable:find("^" .. var .. "_?[0-9]*$") then
					result[scope][variable] = value
				end
			end
		end
	end
	return result
end

utils.is_ip_in_networks      = function(ip, networks)
	-- Instantiate ipmatcher
	local ipm, err = ipmatcher.new(networks)
	if not ipm then
		return nil, "can't instantiate ipmatcher : " .. err
	end
	-- Match
	local matched, err = ipm:match(ip)
	if err then
		return nil, "can't check ip : " .. err
	end
	return matched
end

utils.is_ipv4                = function(ip)
	return ipmatcher.parse_ipv4(ip)
end

utils.is_ipv6                = function(ip)
	return ipmatcher.parse_ipv6(ip)
end

utils.ip_is_global           = function(ip)
	-- Reserved, non public IPs
	local reserved_ips = {
		"0.0.0.0/8",
		"10.0.0.0/8",
		"100.64.0.0/10",
		"127.0.0.0/8",
		"169.254.0.0/16",
		"172.16.0.0/12",
		"192.0.0.0/24",
		"192.88.99.0/24",
		"192.168.0.0/16",
		"198.18.0.0/15",
		"198.51.100.0/24",
		"203.0.113.0/24",
		"224.0.0.0/4",
		"233.252.0.0/24",
		"240.0.0.0/4",
		"255.255.255.255/32",
		"::/128",
		"::1/128",
		"::ffff:0:0/96",
		"::ffff:0:0:0/96",
		"64:ff9b::/96",
		"64:ff9b:1::/48",
		"100::/64",
		"2001:0000::/32",
		"2001:20::/28",
		"2001:db8::/32",
		"2002::/16",
		"fc00::/7",
		"fe80::/10",
		"ff00::/8"
	}
	-- Instantiate ipmatcher
	local ipm, err = ipmatcher.new(reserved_ips)
	if not ipm then
		return nil, "can't instantiate ipmatcher : " .. err
	end
	-- Match
	local matched, err = ipm:match(ip)
	if err then
		return nil, "can't check ip : " .. err
	end
	return not matched, "success"
end

utils.get_integration        = function()
	-- Check if already in datastore
	local integration, err = datastore:get("misc_integration", true)
	if integration then
		return integration
	end
	local variables, err = datastore:get("variables", true)
	if not variables then
		logger:log(ngx.ERR, "can't get variables from datastore : " .. err)
		return "unknown"
	end
	-- Swarm
	if variables["global"]["SWARM_MODE"] == "yes" then
		integration = "swarm"
	else
		-- Kubernetes
		if variables["global"]["KUBERNETES_MODE"] == "yes" then
			integration = "kubernetes"
		else
			-- Autoconf
			if variables["global"]["AUTOCONF_MODE"] == "yes" then
				integration = "autoconf"
			else
				-- Already present (e.g. : linux)
				local f, err = io.open("/usr/share/bunkerweb/INTEGRATION", "r")
				if f then
					integration = f:read("*a"):gsub("[\n\r]", "")
					f:close()
				else
					local f, err = io.open("/etc/os-release", "r")
					if f then
						local data = f:read("*a")
						f:close()
						-- Docker
						if data:find("Alpine") then
							integration = "docker"
						end
						-- Strange case ...
					else
						integration = "unknown"
					end
				end
			end
		end
	end
	-- Save integration
	local ok, err = datastore:set("misc_integration", integration, nil, true)
	if not ok then
		logger:log(ngx.ERR, "can't cache integration to datastore : " .. err)
	end
	return integration
end

utils.get_version            = function()
	-- Check if already in datastore
	local version, err = datastore:get("misc_version", true)
	if version then
		return version
	end
	-- Read VERSION file
	local f, err = io.open("/usr/share/bunkerweb/VERSION", "r")
	if not f then
		logger:log(ngx.ERR, "can't read VERSION file : " .. err)
		return nil
	end
	version = f:read("*a"):gsub("[\n\r]", "")
	f:close()
	-- Save it to datastore
	local ok, err = datastore:set("misc_version", version, nil, true)
	if not ok then
		logger:log(ngx.ERR, "can't cache version to datastore : " .. err)
	end
	return version
end

utils.get_reason             = function(ctx)
	-- ngx.ctx
	if ctx.bw.reason then
		return ctx.bw.reason
	end
	-- ngx.var
	if ngx.var.reason and ngx.var.reason ~= "" then
		return ngx.var.reason
	end
	-- os.getenv
	if os.getenv("REASON") == "modsecurity" then
		return "modsecurity"
	end
	-- datastore ban
	local banned, err = datastore:get("bans_ip_" .. ngx.var.remote_addr)
	if banned then
		return banned
	end
	-- unknown
	if ngx.status == utils.get_deny_status(ctx) then
		return "unknown"
	end
	return nil
end

utils.get_resolvers          = function()
	-- Get resolvers from datastore if existing
	local resolvers, err = datastore:get("misc_resolvers", true)
	if resolvers then
		return resolvers
	end
	-- Otherwise extract DNS_RESOLVERS variable
	local variables, err = datastore:get("variables", true)
	if not variables then
		logger:log(ngx.ERR, "can't get variables from datastore : " .. err)
		return "unknown"
	end
	-- Make table for resolver1 resolver2 ... string
	local resolvers = {}
	for str_resolver in variables["global"]["DNS_RESOLVERS"]:gmatch("%S+") do
		table.insert(resolvers, str_resolver)
	end
	-- Add it to the datastore
	local ok, err = datastore:set("misc_resolvers", resolvers, nil, true)
	if not ok then
		logger:log(ngx.ERR, "can't save misc_resolvers to datastore : " .. err)
	end
	return resolvers
end

utils.get_rdns               = function(ip)
	-- Check cache
	local cachestore = utils.new_cachestore()
	local ok, value = cachestore:get("rdns_" .. ip)
	if not ok then
		logger:log(ngx.ERR, "can't get rdns from cachestore : " .. value)
	elseif value then
		return cjson.decode(value), "success"
	end
	-- Get resolvers
	local resolvers, err = utils.get_resolvers()
	if not resolvers then
		return false, err
	end
	-- Instantiate resolver
	local rdns, err = resolver:new {
		nameservers = resolvers,
		retrans = 1,
		timeout = 1000
	}
	if not rdns then
		return false, err
	end
	-- Our results
	local ptrs = {}
	local ret_err = "success"
	-- Do rDNS query
	local answers, err = rdns:reverse_query(ip)
	if not answers then
		logger:log(ngx.ERR, "error while doing reverse DNS query for " .. ip .. " : " .. err)
		ret_err = err
	else
		if answers.errcode then
			ret_err = answers.errstr
		end
		-- Extract all PTR
		for i, answer in ipairs(answers) do
			if answer.ptrdname then
				table.insert(ptrs, answer.ptrdname)
			end
		end
	end
	-- Save to cache
	local ok, err = cachestore:set("rdns_" .. ip, cjson.encode(ptrs), 3600)
	if not ok then
		logger:log(ngx.ERR, "can't set rdns into cachestore : " .. err)
	end
	return ptrs, ret_err
end

utils.get_ips                = function(fqdn, ipv6)
	-- Check cache
	local cachestore = utils.new_cachestore()
	local ok, value = cachestore:get("dns_" .. fqdn)
	if not ok then
		logger:log(ngx.ERR, "can't get dns from cachestore : " .. value)
	elseif value then
		return cjson.decode(value), "success"
	end
	-- By default perform ipv6 lookups (only if USE_IPV6=yes)
	if ipv6 == nil then
		ipv6 = true
	end
	-- Get resolvers
	local resolvers, err = utils.get_resolvers()
	if not resolvers then
		return false, err
	end
	-- Instantiante resolver
	local res, err = resolver:new {
		nameservers = resolvers,
		retrans = 1,
		timeout = 1000
	}
	if not res then
		return false, err
	end
	-- Get query types : AAAA and A if using IPv6 / only A if not using IPv6
	local qtypes = {}
	if ipv6 then
		local use_ipv6, err = utils.get_variable("USE_IPV6", false)
		if not use_ipv6 then
			logger:log(ngx.ERR, "can't get USE_IPV6 variable " .. err)
		elseif use_ipv6 == "yes" then
			table.insert(qtypes, res.TYPE_AAAA)
		end
	end
	table.insert(qtypes, res.TYPE_A)
	-- Loop on qtypes
	local res_answers = {}
	local res_errors = {}
	local ans_errors = {}
	for i, qtype in ipairs(qtypes) do
		-- Query FQDN
		local answers, err = res:query(fqdn, { qtype = qtype }, {})
		local qtype_str = qtype == res.TYPE_AAAA and "AAAA" or "A"
		if not answers then
			res_errors[qtype_str] = err
		elseif answers.errcode then
			ans_errors[qtype_str] = answers.errstr
		else
			table.insert(res_answers, answers)
		end
	end
	for qtype, error in pairs(res_errors) do
		logger:log(ngx.ERR, "error while doing " .. qtype .. " DNS query for " .. fqdn .. " : " .. error)
	end
	-- Extract all IPs
	local ips = {}
	for i, answers in ipairs(res_answers) do
		for j, answer in ipairs(answers) do
			if answer.address then
				table.insert(ips, answer.address)
			end
		end
	end
	-- Save to cache
	local ok, err = cachestore:set("dns_" .. fqdn, cjson.encode(ips), 3600)
	if not ok then
		logger:log(ngx.ERR, "can't set dns into cachestore : " .. err)
	end
	return ips, cjson.encode(res_errors) .. " " .. cjson.encode(ans_errors)
end

utils.get_country            = function(ip)
	-- Check if mmdb is loaded
	if not mmdb.country_db then
		return false, "mmdb country not loaded"
	end
	-- Perform lookup
	local ok, result, err = pcall(mmdb.country_db.lookup, mmdb.country_db, ip)
	if not ok then
		return nil, result
	end
	if not result then
		return nil, err
	end
	return result.country.iso_code, "success"
end

utils.get_asn                = function(ip)
	-- Check if mmdp is loaded
	if not mmdb.asn_db then
		return false, "mmdb asn not loaded"
	end
	-- Perform lookup
	local ok, result, err = pcall(mmdb.asn_db.lookup, mmdb.asn_db, ip)
	if not ok then
		return nil, result
	end
	if not result then
		return nil, err
	end
	return result.autonomous_system_number, "success"
end

utils.rand                   = function(nb, no_numbers)
	local charset = {}
	-- lowers, uppers and numbers
	if not no_numbers then
		for i = 48, 57 do table.insert(charset, string.char(i)) end
	end
	for i = 65, 90 do table.insert(charset, string.char(i)) end
	for i = 97, 122 do table.insert(charset, string.char(i)) end
	local result = ""
	for i = 1, nb do
		result = result .. charset[math.random(1, #charset)]
	end
	return result
end

utils.get_deny_status        = function(ctx)
	-- Stream case
	if ctx.bw and ctx.bw.kind == "stream" then
		return 444
	end
	-- http case
	local variables, err = datastore:get("variables", true)
	if not variables then
		logger:log(ngx.ERR, "can't get variables from datastore : " .. err)
		return 403
	end
	return tonumber(variables["global"]["DENY_HTTP_STATUS"])
end

<<<<<<< HEAD
utils.check_session = function(ctx)
	local _session, err, exists, refreshed = session.start({audience = "metadata"})
=======
utils.check_session          = function()
	local _session, err, exists, refreshed = session.start({ audience = "metadata" })
>>>>>>> a7069bd6
	if exists then
		for i, check in ipairs(ctx.bw.sessions_checks) do
			local key = check[1]
			local value = check[2]
			if _session:get(key) ~= value then
				local ok, err = _session:destroy()
				if not ok then
					_session:close()
					return false, "session:destroy() error : " .. err
				end
				logger:log(ngx.WARN, "session check " .. key .. " failed, destroying session")
				return utils.check_session(ctx)
			end
		end
	else
		for i, check in ipairs(ctx.bw.sessions_checks) do
			_session:set(check[1], check[2])
		end
		local ok, err = _session:save()
		if not ok then
			_session:close()
			return false, "session:save() error : " .. err
		end
	end
	ctx.bw.sessions_is_checked = true
	_session:close()
	return true, exists
end

utils.get_session            = function(audience, ctx)
	-- Check session
	if not ctx.bw.sessions_is_checked then
		local ok, err = utils.check_session(ctx)
		if not ok then
			return false, "error while checking session, " .. err
		end
	end
	-- Open session with specific audience
	local _session, err, exists = session.open({ audience = audience })
	if err then
		logger:log(ngx.INFO, "session:open() error : " .. err)
	end
	return _session
end

<<<<<<< HEAD
utils.get_session_data	= function(_session, site, ctx)
=======
utils.get_session_data       = function(_session, site)
>>>>>>> a7069bd6
	local site_only = site == nil or site
	local data = _session:get_data()
	if site_only then
		return data[ctx.bw.server_name] or {}
	end
	return data
end

<<<<<<< HEAD
utils.set_session_data = function(_session, data, site, ctx)
=======
utils.set_session_data       = function(_session, data, site)
>>>>>>> a7069bd6
	local site_only = site == nil or site
	if site_only then
		local all_data = _session:get_data()
		all_data[ctx.bw.server_name] = data
		_session:set_data(all_data)
		return _session:save()
	end
	_session:set_data(data)
	return _session:save()
end

utils.is_banned              = function(ip)
	-- Check on local datastore
	local reason, err = datastore:get("bans_ip_" .. ip)
	if not reason and err ~= "not found" then
		return nil, "datastore:get() error : " .. reason
	elseif reason and err ~= "not found" then
		local ok, ttl = datastore:ttl("bans_ip_" .. ip)
		if not ok then
			return true, reason, -1
		end
		return true, reason, ttl
	end
	-- Redis case
	local use_redis, err = utils.get_variable("USE_REDIS", false)
	if not use_redis then
		return nil, "can't get USE_REDIS variable : " .. err
	elseif use_redis ~= "yes" then
		return false, "not banned"
	end
	-- Connect
	local clusterstore = require "bunkerweb.clusterstore":new()
	local ok, err = clusterstore:connect()
	if not ok then
		return nil, "can't connect to redis server : " .. err
	end
	-- Redis atomic script : GET+TTL
	local redis_script = [[
		local ret_get = redis.pcall("GET", KEYS[1])
		if type(ret_get) == "table" and ret_get["err"] ~= nil then
			redis.log(redis.LOG_WARNING, "access GET error : " .. ret_get["err"])
			return ret_get
		end
		local ret_ttl = nil
		if ret_get ~= nil then
			ret_ttl = redis.pcall("TTL", KEYS[1])
			if type(ret_ttl) == "table" and ret_ttl["err"] ~= nil then
				redis.log(redis.LOG_WARNING, "access TTL error : " .. ret_ttl["err"])
				return ret_ttl
			end
		end
		return {ret_get, ret_ttl}
	]]
	-- Execute redis script
	local data, err = clusterstore:call("eval", redis_script, 1, "bans_ip_" .. ip)
	if not data then
		clusterstore:close()
		return nil, "redis call error : " .. err
	elseif data.err then
		clusterstore:close()
		return nil, "redis script error : " .. data.err
	elseif data[1] ~= ngx.null then
		clusterstore:close()
		-- Update local cache
		local ok, err = datastore:set("bans_ip_" .. ip, data[1], data[2])
		if not ok then
			return nil, "datastore:set() error : " .. err
		end
		return true, data[1], data[2]
	end
	clusterstore:close()
	return false, "not banned"
end

utils.add_ban                = function(ip, reason, ttl)
	-- Set on local datastore
	local ok, err = datastore:set("bans_ip_" .. ip, reason, ttl)
	if not ok then
		return false, "datastore:set() error : " .. err
	end
	-- Set on redis
	local use_redis, err = utils.get_variable("USE_REDIS", false)
	if not use_redis then
		return nil, "can't get USE_REDIS variable : " .. err
	elseif use_redis ~= "yes" then
		return true, "success"
	end
	-- Connect
	local clusterstore = require "bunkerweb.clusterstore":new()
	local ok, err = clusterstore:connect()
	if not ok then
		return false, "can't connect to redis server : " .. err
	end
	-- SET call
	local ok, err = clusterstore:call("set", "bans_ip_" .. ip, reason, "EX", ttl)
	if not ok then
		clusterstore:close()
		return false, "redis SET failed : " .. err
	end
	clusterstore:close()
	return true, "success"
end

utils.new_cachestore         = function()
	-- Check if redis is used
	local use_redis, err = utils.get_variable("USE_REDIS", false)
	if not use_redis then
		logger:log(ngx.ERR, "can't get USE_REDIS variable : " .. err)
	else
		use_redis = use_redis == "yes"
	end
	-- Instantiate
	return require "bunkerweb.cachestore":new(use_redis, true)
end

utils.regex_match            = function(str, regex, options)
	local all_options = "o"
	if options then
		all_options = all_options .. options
	end
	local match, err = ngx.re.match(str, regex, all_options)
	if err then
		logger:log(ngx.ERR, "error while matching regex " .. regex .. "with string " .. str)
		return nil
	end
	return match
end

utils.get_phases             = function()
	return {
		"init",
		"init_worker",
		"set",
		"access",
		"header",
		"log",
		"preread",
		"log_stream",
		"log_default"
	}
end

utils.is_cosocket_available  = function()
	local phases = {
		"timer",
		"access",
		"preread"
	}
	local current_phase = ngx.get_phase()
	for i, phase in ipairs(phases) do
		if current_phase == phase then
			return true
		end
	end
	return false
end

utils.kill_all_threads       = function(threads)
	for i, thread in ipairs(threads) do
		local ok, err = ngx.thread.kill(thread)
		if not ok then
			logger:log(ngx.ERR, "error while killing thread : " .. err)
		end
	end
end

<<<<<<< HEAD
utils.get_ctx_obj = function(obj, ctx)
	if ctx and ctx.bw then
		return ctx.bw[obj]
=======
utils.get_ctx_obj            = function(obj)
	if ngx.ctx and ngx.ctx.bw then
		return ngx.ctx.bw[obj]
>>>>>>> a7069bd6
	end
	return nil
end

return utils<|MERGE_RESOLUTION|>--- conflicted
+++ resolved
@@ -479,13 +479,8 @@
 	return tonumber(variables["global"]["DENY_HTTP_STATUS"])
 end
 
-<<<<<<< HEAD
 utils.check_session = function(ctx)
 	local _session, err, exists, refreshed = session.start({audience = "metadata"})
-=======
-utils.check_session          = function()
-	local _session, err, exists, refreshed = session.start({ audience = "metadata" })
->>>>>>> a7069bd6
 	if exists then
 		for i, check in ipairs(ctx.bw.sessions_checks) do
 			local key = check[1]
@@ -531,11 +526,7 @@
 	return _session
 end
 
-<<<<<<< HEAD
-utils.get_session_data	= function(_session, site, ctx)
-=======
-utils.get_session_data       = function(_session, site)
->>>>>>> a7069bd6
+utils.get_session_data	= function(_session, site)
 	local site_only = site == nil or site
 	local data = _session:get_data()
 	if site_only then
@@ -544,11 +535,7 @@
 	return data
 end
 
-<<<<<<< HEAD
-utils.set_session_data = function(_session, data, site, ctx)
-=======
-utils.set_session_data       = function(_session, data, site)
->>>>>>> a7069bd6
+utils.set_session_data = function(_session, data, site)
 	local site_only = site == nil or site
 	if site_only then
 		local all_data = _session:get_data()
@@ -715,15 +702,9 @@
 	end
 end
 
-<<<<<<< HEAD
-utils.get_ctx_obj = function(obj, ctx)
-	if ctx and ctx.bw then
-		return ctx.bw[obj]
-=======
-utils.get_ctx_obj            = function(obj)
+utils.get_ctx_obj = function(obj)
 	if ngx.ctx and ngx.ctx.bw then
 		return ngx.ctx.bw[obj]
->>>>>>> a7069bd6
 	end
 	return nil
 end
