local ngx = ngx
local ngx_req = ngx.req
local cdatastore = require "bunkerweb.datastore"
local cjson = require "cjson"
local class = require "middleclass"
local clogger = require "bunkerweb.logger"
local helpers = require "bunkerweb.helpers"
local process = require "ngx.process"
local rsignal = require "resty.signal"
local upload = require "resty.upload"
local utils = require "bunkerweb.utils"

local api = class("api")

local datastore = cdatastore:new()
local logger = clogger:new("API")

local get_variable = utils.get_variable
local is_ip_in_networks = utils.is_ip_in_networks
-- local run = shell.run
local NOTICE = ngx.NOTICE
local ERR = ngx.ERR
local HTTP_OK = ngx.HTTP_OK
local HTTP_INTERNAL_SERVER_ERROR = ngx.HTTP_INTERNAL_SERVER_ERROR
local HTTP_BAD_REQUEST = ngx.HTTP_BAD_REQUEST
local HTTP_NOT_FOUND = ngx.HTTP_NOT_FOUND
local kill = rsignal.kill
local get_master_pid = process.get_master_pid
local execute = os.execute
local open = io.open
local read_body = ngx_req.read_body
local get_body_data = ngx_req.get_body_data
local get_body_file = ngx_req.get_body_file
local decode = cjson.decode
local encode = cjson.encode
local match = string.match
local require_plugin = helpers.require_plugin
local new_plugin = helpers.new_plugin
local call_plugin = helpers.call_plugin

api.global = { GET = {}, POST = {}, PUT = {}, DELETE = {} }

function api:initialize(ctx)
	self.ctx = ctx
	local data, err = get_variable("API_WHITELIST_IP", false)
	self.ips = {}
	if not data then
		logger:log(ERR, "can't get API_WHITELIST_IP variable : " .. err)
	else
		for ip in data:gmatch("%S+") do
			table.insert(self.ips, ip)
		end
	end
end

-- luacheck: ignore 212
function api:log_cmd(cmd, status, stdout, stderr)
	local level = NOTICE
	local prefix = "success"
	if status ~= 0 then
		level = ERR
		prefix = "error"
	end
	logger:log(level, prefix .. " while running command " .. cmd)
	logger:log(level, "stdout = " .. stdout)
	logger:log(level, "stdout = " .. stderr)
end

-- TODO : use this if we switch to OpenResty
function api:cmd(cmd)
	-- Non-blocking command
	-- luacheck: ignore 113
	local ok, stdout, stderr, reason, status = run(cmd, nil, 10000)
	self:log_cmd(cmd, status, stdout, stderr)
	-- Timeout
	if ok == nil then
		return nil, reason
	end
	-- Other cases : exit 0, exit !0 and killed by signal
	return status == 0, reason, status
end

-- luacheck: ignore 212
function api:response(http_status, api_status, msg)
	local resp = {}
	resp["status"] = api_status
	resp["msg"] = msg
	return http_status, resp
end

api.global.GET["^/ping$"] = function(self)
	return self:response(HTTP_OK, "success", "pong")
end

api.global.POST["^/reload$"] = function(self)
	-- Check config
	local status = execute("nginx -t")
	if status ~= 0 then
		return self:response(HTTP_INTERNAL_SERVER_ERROR, "error", "config check failed")
	end
	-- Send HUP signal to master process
	local ok, err = kill(get_master_pid(), "HUP")
	if not ok then
		return self:response(HTTP_INTERNAL_SERVER_ERROR, "error", "err = " .. err)
	end
	return self:response(HTTP_OK, "success", "reload successful")
end

api.global.POST["^/stop$"] = function(self)
	-- Send QUIT signal to master process
	local ok, err = kill(get_master_pid(), "QUIT")
	if not ok then
		return self:response(HTTP_INTERNAL_SERVER_ERROR, "error", "err = " .. err)
	end
	return self:response(HTTP_OK, "success", "stop successful")
end

api.global.POST["^/confs$"] = function(self)
	local tmp = "/var/tmp/bunkerweb/api_" .. self.ctx.bw.uri:sub(2) .. ".tar.gz"
	local destination = "/usr/share/bunkerweb/" .. self.ctx.bw.uri:sub(2)
	if self.ctx.bw.uri == "/confs" then
		destination = "/etc/nginx"
	elseif self.ctx.bw.uri == "/data" then
		destination = "/data"
	elseif self.ctx.bw.uri == "/cache" then
		destination = "/var/cache/bunkerweb"
	elseif self.ctx.bw.uri == "/custom_configs" then
		destination = "/etc/bunkerweb/configs"
	elseif self.ctx.bw.uri == "/plugins" then
		destination = "/etc/bunkerweb/plugins"
	end
	local form, err = upload:new(4096)
	if not form then
		return self:response(HTTP_BAD_REQUEST, "error", err)
	end
	form:set_timeout(1000)
	local file, err = open(tmp, "w+")
	if not file then
		return self:response(HTTP_INTERNAL_SERVER_ERROR, "error", err)
	end
	while true do
		-- luacheck: ignore 421
		local typ, res, err = form:read()
		if not typ then
			file:close()
			return self:response(HTTP_BAD_REQUEST, "error", err)
		end
		if typ == "eof" then
			break
		end
		if typ == "body" then
			file:write(res)
		end
	end
	file:flush()
	file:close()
	local cmds = {
		"rm -rf " .. destination .. "/*",
		"tar xzf " .. tmp .. " -C " .. destination,
	}
	for _, cmd in ipairs(cmds) do
		local status = execute(cmd)
		if status ~= 0 then
			return self:response(HTTP_INTERNAL_SERVER_ERROR, "error", "exit status = " .. tostring(status))
		end
	end
	return self:response(HTTP_OK, "success", "saved data at " .. destination)
end

api.global.POST["^/data$"] = api.global.POST["^/confs$"]

api.global.POST["^/cache$"] = api.global.POST["^/confs$"]

api.global.POST["^/custom_configs$"] = api.global.POST["^/confs$"]

api.global.POST["^/plugins$"] = api.global.POST["^/confs$"]

api.global.POST["^/unban$"] = function(self)
	read_body()
	local data = get_body_data()
	if not data then
		local data_file = get_body_file()
		if data_file then
			local file, err = open(data_file)
			if not file then
				return self:response(HTTP_INTERNAL_SERVER_ERROR, "error", err)
			end
			data = file:read("*a")
			file:close()
		end
	end
	local ok, ip = pcall(decode, data)
	if not ok then
		return self:response(HTTP_INTERNAL_SERVER_ERROR, "error", "can't decode JSON : " .. ip)
	end
	datastore:delete("bans_ip_" .. ip["ip"])
	return self:response(HTTP_OK, "success", "ip " .. ip["ip"] .. " unbanned")
end

api.global.POST["^/ban$"] = function(self)
	read_body()
	local data = get_body_data()
	if not data then
		local data_file = get_body_file()
		if data_file then
			local file, err = io.open(data_file)
			if not file then
				return self:response(HTTP_INTERNAL_SERVER_ERROR, "error", err)
			end
			data = file:read("*a")
			file:close()
		end
	end
	local ban = {
		ip = "",
		exp = 86400,
		reason = "manual",
	}
	local ok, ip = pcall(decode, data)
	ban.ip = ip["ip"]
	if ip["exp"] then
		ban.exp = ip["exp"]
	end
	if ip["reason"] then
		ban.reason = ip["reason"]
	end
	if not ok then
		return self:response(HTTP_INTERNAL_SERVER_ERROR, "error", "can't decode JSON : " .. ip)
	end
<<<<<<< HEAD
=======
	local ban = {
		ip = "",
		exp = 86400,
		reason = "manual",
	}
	ban.ip = ip["ip"]
	if ip["exp"] then
		ban.exp = ip["exp"]
	end
	if ip["reason"] then
		ban.reason = ip["reason"]
	end
>>>>>>> c9193cf5
	datastore:set(
		"bans_ip_" .. ban["ip"],
		encode({
			reason = ban["reason"],
			date = os.time(),
		}),
		ban["exp"]
	)
<<<<<<< HEAD
	return self:response(
		HTTP_OK,
		"success",
		"ip " .. ban["ip"] .. " banned for " .. ban["exp"] .. " seconds with reason " .. ban["reason"]
	)
=======
	return self:response(HTTP_OK, "success", "ip " .. ip["ip"] .. " banned")
>>>>>>> c9193cf5
end

api.global.GET["^/bans$"] = function(self)
	local data = {}
	for _, k in ipairs(datastore:keys()) do
		if k:find("^bans_ip_") then
			local result, err = datastore:get(k)
			if err then
				return self:response(
					HTTP_INTERNAL_SERVER_ERROR,
					"error",
					"can't access " .. k .. " from datastore : " .. result
				)
			end
			local ok, ttl = datastore:ttl(k)
			if not ok then
				return self:response(
					HTTP_INTERNAL_SERVER_ERROR,
					"error",
					"can't access ttl " .. k .. " from datastore : " .. ttl
				)
			end
<<<<<<< HEAD
			local ban_data = cjson.decode(result)
			local ban = { ip = k:sub(9, #k), reason = ban_data["reason"], date = ban_data["date"], exp = floor(ttl) }
=======
			local ban_data = decode(result)
			local ban =
				{ ip = k:sub(9, #k), reason = ban_data["reason"], date = ban_data["date"], exp = math.floor(ttl) }
>>>>>>> c9193cf5
			table.insert(data, ban)
		end
	end
	return self:response(HTTP_OK, "success", data)
end

api.global.GET["^/variables$"] = function(self)
	local variables, err = datastore:get("variables", true)
	if not variables then
		return self:response(HTTP_INTERNAL_SERVER_ERROR, "error", "can't access variables from datastore : " .. err)
	end
	return self:response(HTTP_OK, "success", variables)
end

function api:is_allowed_ip()
	if is_ip_in_networks(self.ctx.bw.remote_addr, self.ips) then
		return true, "ok"
	end
	return false, "IP is not in API_WHITELIST_IP"
end

function api:do_api_call()
	if self.global[self.ctx.bw.request_method] ~= nil then
		for uri, api_fun in pairs(self.global[self.ctx.bw.request_method]) do
			if match(self.ctx.bw.uri, uri) then
				local status, resp = api_fun(self)
				local ret = true
				if status ~= HTTP_OK then
					ret = false
				end
				if #resp["msg"] == 0 then
					resp["msg"] = ""
				elseif type(resp["msg"]) == "table" then
					resp["data"] = resp["msg"]
					resp["msg"] = resp["status"]
				end
				return ret, resp["msg"], status, encode(resp)
			end
		end
	end
	local list, err = datastore:get("plugins", true)
	if not list then
		local _, resp = self:response(HTTP_INTERNAL_SERVER_ERROR, "error", "can't list loaded plugins : " .. err)
		return false, resp["msg"], HTTP_INTERNAL_SERVER_ERROR, encode(resp)
	end
	for _, plugin in ipairs(list) do
		local plugin_lua, _ = require_plugin(plugin.id)
		if plugin_lua and plugin_lua.api ~= nil then
			local ok, plugin_obj = new_plugin(plugin_lua, self.ctx)
			if not ok then
				logger:log(ERR, "can't instantiate " .. plugin.id .. " : " .. plugin_obj)
			else
				local ret
				ok, ret = call_plugin(plugin_obj, "api")
				if not ok then
					logger:log(ERR, "error while executing " .. plugin.id .. ":api() : " .. ret)
				else
					if ret.ret then
						local resp = {}
						if ret.status == HTTP_OK then
							resp["status"] = "success"
						else
							resp["status"] = "error"
						end
						resp["msg"] = ret.msg
						return ret.status == HTTP_OK, resp["status"], ret.status, encode(resp)
					end
				end
			end
		end
	end
	local resp = {}
	resp["status"] = "error"
	resp["msg"] = "not found"
	return false, "error", HTTP_NOT_FOUND, encode(resp)
end

return api<|MERGE_RESOLUTION|>--- conflicted
+++ resolved
@@ -33,6 +33,7 @@
 local get_body_file = ngx_req.get_body_file
 local decode = cjson.decode
 local encode = cjson.encode
+local floor = math.floor
 local match = string.match
 local require_plugin = helpers.require_plugin
 local new_plugin = helpers.new_plugin
@@ -227,21 +228,6 @@
 	if not ok then
 		return self:response(HTTP_INTERNAL_SERVER_ERROR, "error", "can't decode JSON : " .. ip)
 	end
-<<<<<<< HEAD
-=======
-	local ban = {
-		ip = "",
-		exp = 86400,
-		reason = "manual",
-	}
-	ban.ip = ip["ip"]
-	if ip["exp"] then
-		ban.exp = ip["exp"]
-	end
-	if ip["reason"] then
-		ban.reason = ip["reason"]
-	end
->>>>>>> c9193cf5
 	datastore:set(
 		"bans_ip_" .. ban["ip"],
 		encode({
@@ -250,15 +236,11 @@
 		}),
 		ban["exp"]
 	)
-<<<<<<< HEAD
 	return self:response(
 		HTTP_OK,
 		"success",
 		"ip " .. ban["ip"] .. " banned for " .. ban["exp"] .. " seconds with reason " .. ban["reason"]
 	)
-=======
-	return self:response(HTTP_OK, "success", "ip " .. ip["ip"] .. " banned")
->>>>>>> c9193cf5
 end
 
 api.global.GET["^/bans$"] = function(self)
@@ -281,14 +263,8 @@
 					"can't access ttl " .. k .. " from datastore : " .. ttl
 				)
 			end
-<<<<<<< HEAD
-			local ban_data = cjson.decode(result)
+			local ban_data = decode(result)
 			local ban = { ip = k:sub(9, #k), reason = ban_data["reason"], date = ban_data["date"], exp = floor(ttl) }
-=======
-			local ban_data = decode(result)
-			local ban =
-				{ ip = k:sub(9, #k), reason = ban_data["reason"], date = ban_data["date"], exp = math.floor(ttl) }
->>>>>>> c9193cf5
 			table.insert(data, ban)
 		end
 	end
