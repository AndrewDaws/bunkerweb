--- conflicted
+++ resolved
@@ -78,14 +78,8 @@
 		return self:ret(true, "service doesn't use CORS")
 	end
 	-- Deny as soon as possible if needed
-<<<<<<< HEAD
 	if self.ctx.bw.http_origin and self.variables["CORS_DENY_REQUEST"] == "yes" and self.variables["CORS_ALLOW_ORIGIN"] ~= "*" and not utils.regex_match(self.ctx.bw.http_origin, self.variables["CORS_ALLOW_ORIGIN"]) then
 		return self:ret(true, "origin " .. self.ctx.bw.http_origin .. " is not allowed, denying access", utils.get_deny_status(self.ctx))
-=======
-	if ngx.ctx.bw.http_origin and self.variables["CORS_DENY_REQUEST"] == "yes" and self.variables["CORS_ALLOW_ORIGIN"] ~= "*" and not utils.regex_match(ngx.ctx.bw.http_origin, self.variables["CORS_ALLOW_ORIGIN"]) then
-		return self:ret(true, "origin " .. ngx.ctx.bw.http_origin .. " is not allowed, denying access",
-			utils.get_deny_status())
->>>>>>> a7069bd6
 	end
 	-- Send CORS policy with a 204 (no content) status
 	if self.ctx.bw.request_method == "OPTIONS" and self.ctx.bw.http_origin then
