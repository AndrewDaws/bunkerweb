{
  "id": "errors",
  "name": {
    "en": "Errors",
    "fr": "Erreurs"
  },
  "description": {
    "en": "Manage default error pages",
    "fr": "Gestion des pages d'erreur par défaut"
  },
  "version": "1.0",
  "stream": "no",
  "settings": {
    "ERRORS": {
      "context": "multisite",
      "default": "",
      "help": {
        "en": "List of HTTP error code and corresponding error pages, separated with spaces (404=/my404.html 403=/errors/403.html ...).",
        "fr": "Liste des codes d'erreur HTTP et des pages d'erreur correspondantes, séparés par des espaces (404=/my404.html 403=/errors/403.html ...)."
      },
      "id": "errors",
      "label": {
        "en": "Errors",
        "fr": "Erreurs"
      },
      "regex": "^(?! )( ?([1-5]\\d{2})(?!.*\\2(?![^=]))=(\\/[\\w\\].~:\\/?#\\[@!$\\&'\\(\\)*+,;=\\-]*)(?!.*\\3(?!.)))*$",
      "type": "text"
    },
    "INTERCEPTED_ERROR_CODES": {
      "context": "multisite",
      "default": "400 401 403 404 405 413 429 500 501 502 503 504",
<<<<<<< HEAD
      "help": {
        "en": "List of HTTP error code intercepted by Bunkerweb",
        "fr": "Liste des codes d'erreur HTTP interceptés par Bunkerweb"
      },
=======
      "help": "List of HTTP error code intercepted by BunkerWeb",
>>>>>>> 494e111c
      "id": "intercepted-error-codes",
      "label": {
        "en": "Intercepted error codes",
        "fr": "Codes d'erreur interceptés"
      },
      "regex": "^( *([1-5]\\d{2})(?!.*\\2) *)+$",
      "type": "text"
    }
  }
}<|MERGE_RESOLUTION|>--- conflicted
+++ resolved
@@ -29,14 +29,10 @@
     "INTERCEPTED_ERROR_CODES": {
       "context": "multisite",
       "default": "400 401 403 404 405 413 429 500 501 502 503 504",
-<<<<<<< HEAD
       "help": {
-        "en": "List of HTTP error code intercepted by Bunkerweb",
+        "en": "List of HTTP error code intercepted by BunkerWeb",
         "fr": "Liste des codes d'erreur HTTP interceptés par Bunkerweb"
       },
-=======
-      "help": "List of HTTP error code intercepted by BunkerWeb",
->>>>>>> 494e111c
       "id": "intercepted-error-codes",
       "label": {
         "en": "Intercepted error codes",
