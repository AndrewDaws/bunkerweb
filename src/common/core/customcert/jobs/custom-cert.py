--- conflicted
+++ resolved
@@ -13,12 +13,7 @@
     if deps_path not in sys_path:
         sys_path.append(deps_path)
 
-<<<<<<< HEAD
 
-=======
-from jobs import del_file_in_db, cache_file, cache_hash, file_hash
-from Database import Database  # type: ignore
->>>>>>> c9193cf5
 from logger import setup_logger  # type: ignore
 from jobs import Job, file_hash  # type: ignore
 
@@ -94,16 +89,9 @@
                 LOGGER.info(f"Detected change for certificate {cert_path}")
                 status = 1
             else:
-<<<<<<< HEAD
                 LOGGER.info(f"No change for certificate {cert_path}")
-        else:
-            LOGGER.warning("Both variables CUSTOM_SSL_CERT and CUSTOM_SSL_KEY have to be set to use custom certificates")
-
-    if getenv("MULTISITE", "yes") == "yes":
-=======
-                logger.info(f"No change for certificate {cert_path}")
         elif not cert_path or not key_path:
-            logger.warning("Both variables CUSTOM_SSL_CERT and CUSTOM_SSL_KEY (or CUSTOM_SSL_CERT_DATA and CUSTOM_SSL_KEY_DATA) have to be set to use custom certificates, clearing cache ...")
+            LOGGER.warning("Both variables CUSTOM_SSL_CERT and CUSTOM_SSL_KEY (or CUSTOM_SSL_CERT_DATA and CUSTOM_SSL_KEY_DATA) have to be set to use custom certificates, clearing cache ...")
             cert_cache_path = Path(
                 sep,
                 "var",
@@ -113,7 +101,7 @@
                 f"{first_server}.cert.pem",
             )
             cert_cache_path.unlink(missing_ok=True)
-            del_file_in_db(f"{first_server}.cert.pem", db, service_id=first_server)
+            JOB.del_cache(f"{first_server}.cert.pem", service_id=first_server)
             key_cache_path = Path(
                 sep,
                 "var",
@@ -123,9 +111,8 @@
                 f"{first_server}.key.pem",
             )
             key_cache_path.unlink(missing_ok=True)
-            del_file_in_db(f"{first_server}.key.pem", db, service_id=first_server)
-    elif getenv("MULTISITE", "no") == "yes":
->>>>>>> c9193cf5
+            JOB.del_cache(f"{first_server}.key.pem", service_id=first_server)
+    if getenv("MULTISITE", "yes") == "yes":
         servers = getenv("SERVER_NAME") or []
 
         if isinstance(servers, str):
@@ -159,16 +146,9 @@
                     LOGGER.info(f"Detected change for certificate {cert_path}")
                     status = 1
                 else:
-<<<<<<< HEAD
                     LOGGER.info(f"No change for certificate {cert_path}")
-            else:
-                LOGGER.warning(f"Both variables CUSTOM_SSL_CERT and CUSTOM_SSL_KEY have to be set to use custom certificates with service {first_server}")
-=======
-                    logger.info(
-                        f"No change for certificate {cert_path}",
-                    )
             elif not cert_path or not key_path:
-                logger.warning("Both variables CUSTOM_SSL_CERT and CUSTOM_SSL_KEY (or CUSTOM_SSL_CERT_DATA and CUSTOM_SSL_KEY_DATA) have to be set to use custom certificates, clearing cache ...")
+                LOGGER.warning("Both variables CUSTOM_SSL_CERT and CUSTOM_SSL_KEY (or CUSTOM_SSL_CERT_DATA and CUSTOM_SSL_KEY_DATA) have to be set to use custom certificates, clearing cache ...")
                 cert_cache_path = Path(
                     sep,
                     "var",
@@ -178,7 +158,7 @@
                     f"{first_server}.cert.pem",
                 )
                 cert_cache_path.unlink(missing_ok=True)
-                del_file_in_db(f"{first_server}.cert.pem", db)
+                JOB.del_cache(f"{first_server}.cert.pem")
                 key_cache_path = Path(
                     sep,
                     "var",
@@ -188,8 +168,7 @@
                     f"{first_server}.key.pem",
                 )
                 key_cache_path.unlink(missing_ok=True)
-                del_file_in_db(f"{first_server}.key.pem", db)
->>>>>>> c9193cf5
+                JOB.del_cache(f"{first_server}.key.pem")
 except:
     status = 2
     LOGGER.error(f"Exception while running custom-cert.py :\n{format_exc()}")
