--- conflicted
+++ resolved
@@ -1,9 +1,5 @@
-<<<<<<< HEAD
-#!/usr/bin/python3
+#!/usr/bin/env python3
 # -*- coding: utf-8 -*-
-=======
-#!/usr/bin/env python3
->>>>>>> 494e111c
 
 from os import _exit, getenv, sep
 from os.path import join
@@ -43,12 +39,7 @@
     # Get ID from cache
     bunkernet_id = JOB.get_cache("instance.id")
     if bunkernet_id:
-<<<<<<< HEAD
         LOGGER.info("Successfully retrieved BunkerNet ID from db cache")
-=======
-        bunkernet_path.joinpath("instance.id").write_bytes(bunkernet_id)
-        logger.info("Successfully retrieved BunkerNet ID from db cache")
->>>>>>> 494e111c
     else:
         LOGGER.error("Not downloading BunkerNet data because instance is not registered")
         _exit(2)
