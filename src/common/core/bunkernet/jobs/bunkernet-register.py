#!/usr/bin/python3

from os import _exit, getenv, sep
from os.path import join
from sys import exit as sys_exit, path as sys_path
from time import sleep
from traceback import format_exc
from typing import Optional

for deps_path in [
    join(sep, "usr", "share", "bunkerweb", *paths)
    for paths in (
        ("deps", "python"),
        ("api",),
        ("utils",),
        ("core_plugins", "bunkernet", "jobs"),
    )
]:
    if deps_path not in sys_path:
        sys_path.append(deps_path)

from bunkernet import register, ping
<<<<<<< HEAD
from API import API  # type: ignore
from logger import setup_logger  # type: ignore
from jobs import cache_file, del_cache, get_cache
=======
from Database import Database  # type: ignore
from logger import setup_logger  # type: ignore
from jobs import get_file_in_db, set_file_in_db, del_file_in_db  # type: ignore
>>>>>>> 8f456722

LOGGER = setup_logger("BUNKERNET", getenv("LOG_LEVEL", "INFO"))
CORE_API = API(getenv("API_ADDR", ""), "job-bunkernet-register")
CORE_TOKEN = getenv("CORE_TOKEN", None)
exit_status = 0

try:
    # Check if at least a server has BunkerNet activated
    bunkernet_activated = False
    # Multisite case
    if getenv("MULTISITE", "no") == "yes":
        servers = getenv("SERVER_NAME") or []

        if isinstance(servers, str):
            servers = servers.split()

        for first_server in servers:
            if getenv(f"{first_server}_USE_BUNKERNET", getenv("USE_BUNKERNET", "yes")) == "yes":
                bunkernet_activated = True
                break
    # Singlesite case
    elif getenv("USE_BUNKERNET", "yes") == "yes":
        bunkernet_activated = True

    if not bunkernet_activated:
        LOGGER.info("BunkerNet is not activated, skipping registration...")
        _exit(0)

    # Get ID from cache
    bunkernet_id: Optional[bytes] = get_cache("instance.id", CORE_API, CORE_TOKEN)
    if bunkernet_id:
        LOGGER.info("Successfully retrieved BunkerNet ID from db cache")
    else:
        LOGGER.info("No BunkerNet ID found in db cache")

    # Register instance
    registered = False
    if not bunkernet_id:
        LOGGER.info("Registering instance on BunkerNet API ...")
        ok, status, data = register()
        if not ok:
<<<<<<< HEAD
            LOGGER.error(
                f"Error while sending register request to BunkerNet API : {data}"
            )
=======
            logger.error(f"Error while sending register request to BunkerNet API : {data}")
>>>>>>> 8f456722
            _exit(2)
        elif status == 429:
            LOGGER.warning(
                "BunkerNet API is rate limiting us, trying again later...",
            )
            _exit(0)
        elif status == 403:
            LOGGER.warning(
                "BunkerNet has banned this instance, retrying a register later...",
            )
            _exit(0)

        try:
            assert isinstance(data, dict)
        except AssertionError:
            LOGGER.error(
                f"Received invalid data from BunkerNet API while sending db request : {data}, retrying later...",
            )
            _exit(2)

        if status != 200:
            LOGGER.error(
                f"Error {status} from BunkerNet API : {data['data']}",
            )
            _exit(2)
        elif data.get("result", "ko") != "ok":
<<<<<<< HEAD
            LOGGER.error(
                f"Received error from BunkerNet API while sending register request : {data.get('data', {})}"
            )
=======
            logger.error(f"Received error from BunkerNet API while sending register request : {data.get('data', {})}")
>>>>>>> 8f456722
            _exit(2)
        bunkernet_id: str = data["data"]
        registered = True
        exit_status = 1
<<<<<<< HEAD
        LOGGER.info(
            f"Successfully registered on BunkerNet API with instance id {data['data']}"
        )
    else:
        bunkernet_id: str = bunkernet_id.decode()
        LOGGER.info(
            f"Already registered on BunkerNet API with instance id {bunkernet_id}"
        )
=======
        logger.info(f"Successfully registered on BunkerNet API with instance id {data['data']}")
    else:
        bunkernet_id = bunkernet_id or instance_id_path.read_bytes()
        bunkernet_id = bunkernet_id.decode()
        logger.info(f"Already registered on BunkerNet API with instance id {bunkernet_id}")
>>>>>>> 8f456722

    sleep(1)

    # Update cache with new bunkernet ID
    if registered:
        cached, err = cache_file(
            "instance.id", bunkernet_id.encode(), CORE_API, CORE_TOKEN
        )
        if not cached:
            LOGGER.error(f"Error while saving BunkerNet data to db cache : {err}")
        else:
            LOGGER.info("Successfully saved BunkerNet data to db cache")

    # Ping
    LOGGER.info("Checking connectivity with BunkerNet API ...")
    bunkernet_ping = False
    for i in range(0, 5):
        ok, status, data = ping(bunkernet_id)
        retry = False
        if not ok:
            LOGGER.error(f"Error while sending ping request to BunkerNet API : {data}")
            retry = True
        elif status == 429:
            LOGGER.warning(
                "BunkerNet API is rate limiting us, trying again later...",
            )
            retry = True
        elif status == 403:
            LOGGER.warning(
                "BunkerNet has banned this instance, retrying a register later...",
            )
            _exit(2)
        elif status == 401:
            LOGGER.warning(
                "Instance ID is not registered, removing it and retrying a register later...",
            )
            del_cache("instance.id", CORE_API, CORE_TOKEN)
            _exit(2)

        try:
            assert isinstance(data, dict)
        except AssertionError:
            LOGGER.error(
                f"Received invalid data from BunkerNet API while sending db request : {data}, retrying later...",
            )
            _exit(2)

        if data.get("result", "ko") != "ok":
            LOGGER.error(
                f"Received error from BunkerNet API while sending ping request : {data.get('data', {})}",
            )
            retry = True
        if not retry:
            bunkernet_ping = True
            break
        LOGGER.warning("Waiting 1s and trying again ...")
        sleep(1)

    if bunkernet_ping:
        LOGGER.info("Connectivity with BunkerNet is successful !")
    else:
        LOGGER.error("Connectivity with BunkerNet failed ...")
        exit_status = 2
except:
    exit_status = 2
    LOGGER.error(f"Exception while running bunkernet-register.py :\n{format_exc()}")

sys_exit(exit_status)<|MERGE_RESOLUTION|>--- conflicted
+++ resolved
@@ -20,15 +20,9 @@
         sys_path.append(deps_path)
 
 from bunkernet import register, ping
-<<<<<<< HEAD
 from API import API  # type: ignore
 from logger import setup_logger  # type: ignore
 from jobs import cache_file, del_cache, get_cache
-=======
-from Database import Database  # type: ignore
-from logger import setup_logger  # type: ignore
-from jobs import get_file_in_db, set_file_in_db, del_file_in_db  # type: ignore
->>>>>>> 8f456722
 
 LOGGER = setup_logger("BUNKERNET", getenv("LOG_LEVEL", "INFO"))
 CORE_API = API(getenv("API_ADDR", ""), "job-bunkernet-register")
@@ -70,13 +64,7 @@
         LOGGER.info("Registering instance on BunkerNet API ...")
         ok, status, data = register()
         if not ok:
-<<<<<<< HEAD
-            LOGGER.error(
-                f"Error while sending register request to BunkerNet API : {data}"
-            )
-=======
-            logger.error(f"Error while sending register request to BunkerNet API : {data}")
->>>>>>> 8f456722
+            LOGGER.error(f"Error while sending register request to BunkerNet API : {data}")
             _exit(2)
         elif status == 429:
             LOGGER.warning(
@@ -103,41 +91,21 @@
             )
             _exit(2)
         elif data.get("result", "ko") != "ok":
-<<<<<<< HEAD
-            LOGGER.error(
-                f"Received error from BunkerNet API while sending register request : {data.get('data', {})}"
-            )
-=======
-            logger.error(f"Received error from BunkerNet API while sending register request : {data.get('data', {})}")
->>>>>>> 8f456722
+            LOGGER.error(f"Received error from BunkerNet API while sending register request : {data.get('data', {})}")
             _exit(2)
         bunkernet_id: str = data["data"]
         registered = True
         exit_status = 1
-<<<<<<< HEAD
-        LOGGER.info(
-            f"Successfully registered on BunkerNet API with instance id {data['data']}"
-        )
+        LOGGER.info(f"Successfully registered on BunkerNet API with instance id {data['data']}")
     else:
         bunkernet_id: str = bunkernet_id.decode()
-        LOGGER.info(
-            f"Already registered on BunkerNet API with instance id {bunkernet_id}"
-        )
-=======
-        logger.info(f"Successfully registered on BunkerNet API with instance id {data['data']}")
-    else:
-        bunkernet_id = bunkernet_id or instance_id_path.read_bytes()
-        bunkernet_id = bunkernet_id.decode()
-        logger.info(f"Already registered on BunkerNet API with instance id {bunkernet_id}")
->>>>>>> 8f456722
+        LOGGER.info(f"Already registered on BunkerNet API with instance id {bunkernet_id}")
 
     sleep(1)
 
     # Update cache with new bunkernet ID
     if registered:
-        cached, err = cache_file(
-            "instance.id", bunkernet_id.encode(), CORE_API, CORE_TOKEN
-        )
+        cached, err = cache_file("instance.id", bunkernet_id.encode(), CORE_API, CORE_TOKEN)
         if not cached:
             LOGGER.error(f"Error while saving BunkerNet data to db cache : {err}")
         else:
