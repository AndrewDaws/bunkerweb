{
  "id": "headers",
  "name": {
    "en": "Headers",
    "fr": "Entêtes"
  },
  "description": {
    "en": "Manage HTTP headers sent to clients.",
    "fr": "Gérer les entêtes HTTP envoyées aux clients."
  },
  "version": "1.0",
  "stream": "no",
  "settings": {
    "CUSTOM_HEADER": {
      "context": "multisite",
      "default": "",
      "help": {
        "en": "Custom header to add (HeaderName: HeaderValue).",
        "fr": "Entête personnalisée à ajouter (NomEntête: ValeurEntête)."
      },
      "id": "custom-header",
      "label": {
        "en": "Custom header (HeaderName: HeaderValue)",
        "fr": "Entête personnalisée (NomEntête: ValeurEntête)"
      },
      "regex": "^([\\w\\-]+: [^,]+)?$",
      "type": "text",
      "multiple": "custom-headers"
    },
    "REMOVE_HEADERS": {
      "context": "multisite",
      "default": "Server Expect-CT X-Powered-By X-AspNet-Version X-AspNetMvc-Version",
      "help": {
        "en": "Headers to remove (Header1 Header2 Header3 ...)",
        "fr": "Entêtes à supprimer (Entête1 Entête2 Entête3 ...)"
      },
      "id": "remove-headers",
      "label": {
        "en": "Remove headers",
        "fr": "Supprimer les entêtes"
      },
      "regex": "^(?! )( ?[\\w\\-]+)*$",
      "type": "text"
    },
    "KEEP_UPSTREAM_HEADERS": {
      "context": "multisite",
      "default": "Content-Security-Policy Permissions-Policy Feature-Policy X-Frame-Options",
      "help": {
        "en": "Headers to keep from upstream (Header1 Header2 Header3 ... or * for all).",
        "fr": "Entêtes à conserver de l'amont (Entête1 Entête2 Entête3 ... ou * pour toutes)."
      },
      "id": "keep-upstream-headers",
      "label": {
        "en": "Keep upstream headers",
        "fr": "Conserver les entêtes de l'amont"
      },
      "regex": "^((?! )( ?[\\w\\-]+)+|\\*)?$",
      "type": "text"
    },
    "STRICT_TRANSPORT_SECURITY": {
      "context": "multisite",
      "default": "max-age=31536000",
      "help": {
        "en": "Value for the Strict-Transport-Security header.",
        "fr": "Valeur pour l'entête Strict-Transport-Security."
      },
      "id": "strict-transport-security",
      "label": {
        "en": "Strict-Transport-Security",
        "fr": "Strict-Transport-Security"
      },
      "regex": "^max-age=\\d+(; includeSubDomains(; preload)?)?$",
      "type": "text"
    },
    "COOKIE_FLAGS": {
      "context": "multisite",
      "default": "* HttpOnly SameSite=Lax",
      "help": {
        "en": "Cookie flags automatically added to all cookies (value accepted for nginx_cookie_flag_module).",
        "fr": "Les attirbutes de cookies ajoutés automatiquement à tous les cookies (valeur acceptée pour nginx_cookie_flag_module)."
      },
      "id": "cookie-flags",
      "label": {
        "en": "Cookie flags",
        "fr": "Les attirbutes de cookies"
      },
      "regex": "^(\\*|[^;]+)( (HttpOnly|(SameSite)(?!.*\\4)(=(Lax|Strict))?)(?!.*\\3))*$",
      "type": "text",
      "multiple": "cookie-flags"
    },
    "COOKIE_AUTO_SECURE_FLAG": {
      "context": "multisite",
      "default": "yes",
      "help": {
        "en": "Automatically add the Secure flag to all cookies.",
        "fr": "Ajouter automatiquement l'attribut Secure à tous les cookies."
      },
      "id": "cookie-auto-secure-flag",
      "label": {
        "en": "Cookie auto Secure flag",
        "fr": "Attribut Secure automatique"
      },
      "regex": "^(yes|no)$",
      "type": "check"
    },
    "CONTENT_SECURITY_POLICY": {
      "context": "multisite",
      "default": "object-src 'none'; form-action 'self'; frame-ancestors 'self';",
      "help": {
        "en": "Value for the Content-Security-Policy header.",
        "fr": "Valeur pour l'entête Content-Security-Policy."
      },
      "id": "content-security-policy",
      "label": {
        "en": "Content-Security-Policy",
        "fr": "Content-Security-Policy"
      },
      "regex": "^.*$",
      "type": "text"
    },
    "CONTENT_SECURITY_POLICY_REPORT_ONLY": {
      "context": "multisite",
      "default": "no",
      "help": {
        "en": "Send reports for violations of the Content-Security-Policy header instead of blocking them.",
        "fr": "Envoyer des rapports pour les violations de l'entête Content-Security-Policy au lieu de les bloquer."
      },
      "id": "content-security-policy-report-only",
      "label": {
        "en": "Content-Security-Policy-Report-Only",
        "fr": "Content-Security-Policy-Report-Only"
      },
      "regex": "^(yes|no)$",
      "type": "check"
    },
    "REFERRER_POLICY": {
      "context": "multisite",
      "default": "strict-origin-when-cross-origin",
      "help": {
        "en": "Value for the Referrer-Policy header.",
        "fr": "Valeur pour l'entête Referrer-Policy."
      },
      "id": "referrer-policy",
<<<<<<< HEAD
      "label": {
        "en": "Referrer-Policy",
        "fr": "Referrer-Policy"
      },
      "regex": "^(no-referrer|no-referrer-when-downgrade|origin|origin-when-cross-origin|same-origin|strict-origin|strict-origin-when-cross-origin|unsafe-url)?$",
      "type": "select",
      "select": [
        "",
        "no-referrer",
        "no-referrer-when-downgrade",
        "origin",
        "origin-when-cross-origin",
        "same-origin",
        "strict-origin",
        "strict-origin-when-cross-origin",
        "unsafe-url"
      ]
=======
      "label": "Referrer-Policy",
      "regex": "^(?!^(,| ))((, )?(no-referrer-when-downgrade|no-referrer|origin-when-cross-origin|same-origin|strict-origin-when-cross-origin|strict-origin|origin|unsafe-url)(?!\\b.*, \\4\\b))*$",
      "type": "text"
>>>>>>> 494e111c
    },
    "PERMISSIONS_POLICY": {
      "context": "multisite",
      "default": "accelerometer=(), ambient-light-sensor=(), autoplay=(), battery=(), camera=(), cross-origin-isolated=(), display-capture=(), document-domain=(), encrypted-media=(), execution-while-not-rendered=(), execution-while-out-of-viewport=(), fullscreen=(), geolocation=(), gyroscope=(), hid=(), idle-detection=(), magnetometer=(), microphone=(), midi=(), navigation-override=(), payment=(), picture-in-picture=(), publickey-credentials-get=(), screen-wake-lock=(), serial=(), usb=(), web-share=(), xr-spatial-tracking=()",
      "help": {
        "en": "Value for the Permissions-Policy header.",
        "fr": "Valeur pour l'entête Permissions-Policy."
      },
      "id": "permissions-policy",
      "label": {
        "en": "Permissions-Policy",
        "fr": "Permissions-Policy"
      },
      "regex": "^(?![, ])(,? ?([a-z\\-]+)(?!.*[^\\-]\\2=)=(\\*|\\(( ?(self|\\u0022https?:\\/\\/[\\-\\w@:%.+~#=]+[\\-\\w\\(\\)!@:%+.~#?&\\/=$]*\\u0022)(?=[ \\)]))*\\)))*$",
      "type": "text"
    },
    "FEATURE_POLICY": {
      "context": "multisite",
      "default": "accelerometer 'none'; ambient-light-sensor 'none'; autoplay 'none'; battery 'none'; camera 'none'; display-capture 'none'; document-domain 'none'; encrypted-media 'none'; execution-while-not-rendered 'none'; execution-while-out-of-viewport 'none'; fullscreen 'none'; geolocation 'none'; gyroscope 'none'; layout-animation 'none'; legacy-image-formats 'none'; magnetometer 'none'; microphone 'none'; midi 'none'; navigation-override 'none'; payment 'none'; picture-in-picture 'none'; publickey-credentials-get 'none'; speaker-selection 'none'; sync-xhr 'none'; unoptimized-images 'none'; unsized-media 'none'; usb 'none'; screen-wake-lock 'none'; web-share 'none'; xr-spatial-tracking 'none';",
      "help": {
        "en": "Value for the Feature-Policy header.",
        "fr": "Valeur pour l'entête Feature-Policy."
      },
      "id": "feature-policy",
      "label": {
        "en": "Feature-Policy",
        "fr": "Feature-Policy"
      },
      "regex": "^(?![; ])( ?([\\w\\-]+)(?!.*[^\\-]\\2 )( ('(none|self|strict-dynamic|report-sample|unsafe-inline|unsafe-eval|unsafe-hashes|unsafe-allow-redirects)'|https?:\\/\\/[\\w@:%.+~#=\\-]+[\\w\\(\\)!@:%+.~#?&\\/=$\\-]*))+;)*$",
      "type": "text"
    },
    "X_FRAME_OPTIONS": {
      "context": "multisite",
      "default": "SAMEORIGIN",
      "help": {
        "en": "Value for the X-Frame-Options header.",
        "fr": "Valeur pour l'entête X-Frame-Options."
      },
      "id": "x-frame-options",
      "label": {
        "en": "X-Frame-Options",
        "fr": "X-Frame-Options"
      },
      "regex": "^(DENY|SAMEORIGIN)?$",
      "type": "select",
      "select": ["", "DENY", "SAMEORIGIN"]
    },
    "X_CONTENT_TYPE_OPTIONS": {
      "context": "multisite",
      "default": "nosniff",
      "help": {
        "en": "Value for the X-Content-Type-Options header.",
        "fr": "Valeur pour l'entête X-Content-Type-Options."
      },
      "id": "x-content-type-options",
      "label": {
        "en": "X-Content-Type-Options",
        "fr": "X-Content-Type-Options"
      },
      "regex": "^(nosniff)?$",
      "type": "select",
      "select": ["", "nosniff"]
    },
    "X_XSS_PROTECTION": {
      "context": "multisite",
      "default": "1; mode=block",
      "help": {
        "en": "Value for the X-XSS-Protection header.",
        "fr": "Valeur pour l'entête X-XSS-Protection."
      },
      "id": "x-xss-protection",
      "label": {
        "en": "X-XSS-Protection",
        "fr": "X-XSS-Protection"
      },
      "regex": "^0|1(; (mode=block|report=https?:\\/\\/[\\-\\w@:%.+~#=]+[\\-\\w\\(\\)!@:%+.~#?&\\/=$]*))?$",
      "type": "text"
    }
  }
}<|MERGE_RESOLUTION|>--- conflicted
+++ resolved
@@ -141,29 +141,12 @@
         "fr": "Valeur pour l'entête Referrer-Policy."
       },
       "id": "referrer-policy",
-<<<<<<< HEAD
       "label": {
         "en": "Referrer-Policy",
         "fr": "Referrer-Policy"
       },
-      "regex": "^(no-referrer|no-referrer-when-downgrade|origin|origin-when-cross-origin|same-origin|strict-origin|strict-origin-when-cross-origin|unsafe-url)?$",
-      "type": "select",
-      "select": [
-        "",
-        "no-referrer",
-        "no-referrer-when-downgrade",
-        "origin",
-        "origin-when-cross-origin",
-        "same-origin",
-        "strict-origin",
-        "strict-origin-when-cross-origin",
-        "unsafe-url"
-      ]
-=======
-      "label": "Referrer-Policy",
       "regex": "^(?!^(,| ))((, )?(no-referrer-when-downgrade|no-referrer|origin-when-cross-origin|same-origin|strict-origin-when-cross-origin|strict-origin|origin|unsafe-url)(?!\\b.*, \\4\\b))*$",
       "type": "text"
->>>>>>> 494e111c
     },
     "PERMISSIONS_POLICY": {
       "context": "multisite",
