#!/usr/bin/python3

from io import BytesIO
from os import getenv, sep
from os.path import join
from sys import exit as sys_exit, path as sys_path
from tarfile import open as tar_open
from traceback import format_exc

for deps_path in [
    join(sep, "usr", "share", "bunkerweb", *paths)
    for paths in (
        ("deps", "python"),
        ("api",),
        ("utils",),
    )
]:
    if deps_path not in sys_path:
        sys_path.append(deps_path)

from API import API  # type: ignore
from logger import setup_logger  # type: ignore

LOGGER = setup_logger("Lets-encrypt.deploy", getenv("LOG_LEVEL", "INFO"))
CORE_API = API(getenv("API_ADDR", ""), "job-certbot-deploy")
CORE_TOKEN = getenv("CORE_TOKEN", None)
status = 0

try:
<<<<<<< HEAD
=======
    # Get env vars
    bw_integration = "Linux"
    integration_path = Path(sep, "usr", "share", "bunkerweb", "INTEGRATION")
    os_release_path = Path(sep, "etc", "os-release")
    if getenv("KUBERNETES_MODE", "no") == "yes":
        bw_integration = "Kubernetes"
    elif getenv("SWARM_MODE", "no") == "yes":
        bw_integration = "Swarm"
    elif getenv("AUTOCONF_MODE", "no") == "yes":
        bw_integration = "Autoconf"
    elif integration_path.is_file():
        bw_integration = integration_path.read_text(encoding="utf-8").strip()
    elif os_release_path.is_file() and "Alpine" in os_release_path.read_text(encoding="utf-8"):
        bw_integration = "Docker"

>>>>>>> 8f456722
    token = getenv("CERTBOT_TOKEN", "")

    LOGGER.info(f"Certificates renewal for {getenv('RENEWED_DOMAINS', '')} successful")

    tgz = BytesIO()

<<<<<<< HEAD
    with tar_open(mode="w:gz", fileobj=tgz, compresslevel=3) as tf:
        tf.add(
            join(sep, "var", "cache", "bunkerweb", "letsencrypt", "etc"),
            arcname="etc",
        )
    tgz.seek(0, 0)
    files = {"certificates": tgz}
=======
        with tar_open(mode="w:gz", fileobj=tgz, compresslevel=3) as tf:
            tf.add(
                join(sep, "var", "cache", "bunkerweb", "letsencrypt", "etc"),
                arcname="etc",
            )
        tgz.seek(0, 0)
        files = {"archive.tar.gz": tgz}

        db = Database(logger, sqlalchemy_string=getenv("DATABASE_URI", None), pool=False)
        lock = Lock()
>>>>>>> 8f456722

    sent, err, status, resp = CORE_API.request(
        "POST",
        "/lets-encrypt/certificates",
        files=files,
        additonal_headers={"Authorization": f"Bearer {CORE_TOKEN}"}
        if CORE_TOKEN
        else {},
    )
    if not sent:
        status = 1
        LOGGER.error(
            f"Can't send API request to {CORE_API.endpoint}/lets-encrypt/certificates : {err}"
        )
    elif status != 200:
        status = 1
        LOGGER.error(
            f"Error while sending API request to {CORE_API.endpoint}/lets-encrypt/certificates : status = {resp['status']}, msg = {resp['msg']}"
        )
    else:
        LOGGER.info(
            f"Successfully sent API request to {CORE_API.endpoint}/lets-encrypt/certificates",
        )

<<<<<<< HEAD
        sent, err, status, resp = CORE_API.request(
            "POST",
            "/reload",
            additonal_headers={"Authorization": f"Bearer {CORE_TOKEN}"}
            if CORE_TOKEN
            else {},
        )
        if not sent:
            status = 1
            LOGGER.error(
                f"Can't send API request to {CORE_API.endpoint}/reload : {err}"
            )
        elif status != 200:
=======
            sent, err, status, resp = api.request("POST", "/lets-encrypt/certificates", files=files)
            if not sent:
                status = 1
                logger.error(f"Can't send API request to {api.endpoint}/lets-encrypt/certificates : {err}")
            elif status != 200:
                status = 1
                logger.error(f"Error while sending API request to {api.endpoint}/lets-encrypt/certificates : status = {resp['status']}, msg = {resp['msg']}")
            else:
                logger.info(
                    f"Successfully sent API request to {api.endpoint}/lets-encrypt/certificates",
                )
                sent, err, status, resp = api.request("POST", "/reload")
                if not sent:
                    status = 1
                    logger.error(f"Can't send API request to {api.endpoint}/reload : {err}")
                elif status != 200:
                    status = 1
                    logger.error(f"Error while sending API request to {api.endpoint}/reload : status = {resp['status']}, msg = {resp['msg']}")
                else:
                    logger.info(f"Successfully sent API request to {api.endpoint}/reload")
    # Linux case
    else:
        if (
            run(
                ["sudo", join(sep, "usr", "sbin", "nginx"), "-s", "reload"],
                stdin=DEVNULL,
                stderr=STDOUT,
                check=False,
            ).returncode
            != 0
        ):
>>>>>>> 8f456722
            status = 1
            LOGGER.error(
                f"Error while sending API request to {CORE_API.endpoint}/reload : status = {resp['status']}, msg = {resp['msg']}"
            )
        else:
            LOGGER.info(f"Successfully sent API request to {CORE_API.endpoint}/reload")
except:
    status = 1
    LOGGER.error(f"Exception while running certbot-deploy.py :\n{format_exc()}")

sys_exit(status)<|MERGE_RESOLUTION|>--- conflicted
+++ resolved
@@ -27,31 +27,12 @@
 status = 0
 
 try:
-<<<<<<< HEAD
-=======
-    # Get env vars
-    bw_integration = "Linux"
-    integration_path = Path(sep, "usr", "share", "bunkerweb", "INTEGRATION")
-    os_release_path = Path(sep, "etc", "os-release")
-    if getenv("KUBERNETES_MODE", "no") == "yes":
-        bw_integration = "Kubernetes"
-    elif getenv("SWARM_MODE", "no") == "yes":
-        bw_integration = "Swarm"
-    elif getenv("AUTOCONF_MODE", "no") == "yes":
-        bw_integration = "Autoconf"
-    elif integration_path.is_file():
-        bw_integration = integration_path.read_text(encoding="utf-8").strip()
-    elif os_release_path.is_file() and "Alpine" in os_release_path.read_text(encoding="utf-8"):
-        bw_integration = "Docker"
-
->>>>>>> 8f456722
     token = getenv("CERTBOT_TOKEN", "")
 
     LOGGER.info(f"Certificates renewal for {getenv('RENEWED_DOMAINS', '')} successful")
 
     tgz = BytesIO()
 
-<<<<<<< HEAD
     with tar_open(mode="w:gz", fileobj=tgz, compresslevel=3) as tf:
         tf.add(
             join(sep, "var", "cache", "bunkerweb", "letsencrypt", "etc"),
@@ -59,93 +40,35 @@
         )
     tgz.seek(0, 0)
     files = {"certificates": tgz}
-=======
-        with tar_open(mode="w:gz", fileobj=tgz, compresslevel=3) as tf:
-            tf.add(
-                join(sep, "var", "cache", "bunkerweb", "letsencrypt", "etc"),
-                arcname="etc",
-            )
-        tgz.seek(0, 0)
-        files = {"archive.tar.gz": tgz}
-
-        db = Database(logger, sqlalchemy_string=getenv("DATABASE_URI", None), pool=False)
-        lock = Lock()
->>>>>>> 8f456722
 
     sent, err, status, resp = CORE_API.request(
         "POST",
         "/lets-encrypt/certificates",
         files=files,
-        additonal_headers={"Authorization": f"Bearer {CORE_TOKEN}"}
-        if CORE_TOKEN
-        else {},
+        additonal_headers={"Authorization": f"Bearer {CORE_TOKEN}"} if CORE_TOKEN else {},
     )
     if not sent:
         status = 1
-        LOGGER.error(
-            f"Can't send API request to {CORE_API.endpoint}/lets-encrypt/certificates : {err}"
-        )
+        LOGGER.error(f"Can't send API request to {CORE_API.endpoint}/lets-encrypt/certificates : {err}")
     elif status != 200:
         status = 1
-        LOGGER.error(
-            f"Error while sending API request to {CORE_API.endpoint}/lets-encrypt/certificates : status = {resp['status']}, msg = {resp['msg']}"
-        )
+        LOGGER.error(f"Error while sending API request to {CORE_API.endpoint}/lets-encrypt/certificates : status = {resp['status']}, msg = {resp['msg']}")
     else:
         LOGGER.info(
             f"Successfully sent API request to {CORE_API.endpoint}/lets-encrypt/certificates",
         )
 
-<<<<<<< HEAD
         sent, err, status, resp = CORE_API.request(
             "POST",
             "/reload",
-            additonal_headers={"Authorization": f"Bearer {CORE_TOKEN}"}
-            if CORE_TOKEN
-            else {},
+            additonal_headers={"Authorization": f"Bearer {CORE_TOKEN}"} if CORE_TOKEN else {},
         )
         if not sent:
             status = 1
-            LOGGER.error(
-                f"Can't send API request to {CORE_API.endpoint}/reload : {err}"
-            )
+            LOGGER.error(f"Can't send API request to {CORE_API.endpoint}/reload : {err}")
         elif status != 200:
-=======
-            sent, err, status, resp = api.request("POST", "/lets-encrypt/certificates", files=files)
-            if not sent:
-                status = 1
-                logger.error(f"Can't send API request to {api.endpoint}/lets-encrypt/certificates : {err}")
-            elif status != 200:
-                status = 1
-                logger.error(f"Error while sending API request to {api.endpoint}/lets-encrypt/certificates : status = {resp['status']}, msg = {resp['msg']}")
-            else:
-                logger.info(
-                    f"Successfully sent API request to {api.endpoint}/lets-encrypt/certificates",
-                )
-                sent, err, status, resp = api.request("POST", "/reload")
-                if not sent:
-                    status = 1
-                    logger.error(f"Can't send API request to {api.endpoint}/reload : {err}")
-                elif status != 200:
-                    status = 1
-                    logger.error(f"Error while sending API request to {api.endpoint}/reload : status = {resp['status']}, msg = {resp['msg']}")
-                else:
-                    logger.info(f"Successfully sent API request to {api.endpoint}/reload")
-    # Linux case
-    else:
-        if (
-            run(
-                ["sudo", join(sep, "usr", "sbin", "nginx"), "-s", "reload"],
-                stdin=DEVNULL,
-                stderr=STDOUT,
-                check=False,
-            ).returncode
-            != 0
-        ):
->>>>>>> 8f456722
             status = 1
-            LOGGER.error(
-                f"Error while sending API request to {CORE_API.endpoint}/reload : status = {resp['status']}, msg = {resp['msg']}"
-            )
+            LOGGER.error(f"Error while sending API request to {CORE_API.endpoint}/reload : status = {resp['status']}, msg = {resp['msg']}")
         else:
             LOGGER.info(f"Successfully sent API request to {CORE_API.endpoint}/reload")
 except:
