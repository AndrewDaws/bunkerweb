--- conflicted
+++ resolved
@@ -1,9 +1,5 @@
-<<<<<<< HEAD
-#!/usr/bin/python3
+#!/usr/bin/env python3
 # -*- coding: utf-8 -*-
-=======
-#!/usr/bin/env python3
->>>>>>> 494e111c
 
 from os import _exit, environ, getenv, sep
 from os.path import join
@@ -72,11 +68,8 @@
                 join(sep, "var", "lib", "bunkerweb", "letsencrypt"),
                 "--logs-dir",
                 join(sep, "var", "log", "bunkerweb"),
-<<<<<<< HEAD
                 "--deploy-hook",
                 join(sep, "usr", "share", "bunkerweb", "core_plugins", "letsencrypt", "jobs", "certbot-deploy.py"),
-=======
->>>>>>> 494e111c
             ],
             stdin=DEVNULL,
             stderr=STDOUT,
