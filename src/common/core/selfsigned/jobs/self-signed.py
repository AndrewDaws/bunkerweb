#!/usr/bin/python3

from datetime import timedelta
from os import getenv, sep
from os.path import join
from pathlib import Path
from subprocess import DEVNULL, STDOUT, run
from sys import exit as sys_exit, path as sys_path
from threading import Lock
from traceback import format_exc
from typing import Tuple

for deps_path in [
    join(sep, "usr", "share", "bunkerweb", *paths)
    for paths in (
        ("deps", "python"),
        ("api",),
        ("utils",),
    )
]:
    if deps_path not in sys_path:
        sys_path.append(deps_path)

from cryptography import x509
from cryptography.hazmat.backends import default_backend

<<<<<<< HEAD
from API import API  # type: ignore
=======
from Database import Database  # type: ignore
>>>>>>> 8f456722
from logger import setup_logger  # type: ignore
from jobs import cache_file, get_cache

LOGGER = setup_logger("self-signed", getenv("LOG_LEVEL", "INFO"))
CORE_API = API(getenv("API_ADDR", ""), "job-self-signed")
CORE_TOKEN = getenv("CORE_TOKEN", None)
status = 0


<<<<<<< HEAD
def generate_cert(
    first_server: str,
    days: str,
    subj: str,
    self_signed_path: Path,
    *,
    multisite: bool = False,
) -> Tuple[bool, int]:
=======
def generate_cert(first_server: str, days: str, subj: str, self_signed_path: Path) -> Tuple[bool, int]:
>>>>>>> 8f456722
    if self_signed_path.joinpath(f"{first_server}.pem").is_file():
        if (
            run(
                [
                    "openssl",
                    "x509",
                    "-checkend",
                    "86400",
                    "-noout",
                    "-in",
                    str(self_signed_path.joinpath(f"{first_server}.pem")),
                ],
                stdin=DEVNULL,
                stderr=STDOUT,
                check=False,
            ).returncode
            == 0
        ):
<<<<<<< HEAD
            LOGGER.info(f"Self-signed certificate already present for {first_server}")
=======
            logger.info(f"Self-signed certificate already present for {first_server}")

            certificate = x509.load_pem_x509_certificate(
                self_signed_path.joinpath(f"{first_server}.pem").read_bytes(),
                default_backend(),
            )
            if sorted(attribute.rfc4514_string() for attribute in certificate.subject) != sorted(v for v in subj.split("/") if v):
                logger.warning(f"Subject of self-signed certificate for {first_server} is different from the one in the configuration, regenerating ...")
            elif certificate.not_valid_after - certificate.not_valid_before != timedelta(days=int(days)):
                logger.warning(f"Expiration date of self-signed certificate for {first_server} is different from the one in the configuration, regenerating ...")
            else:
                return True, 0
>>>>>>> 8f456722

            certificate = x509.load_pem_x509_certificate(
                self_signed_path.joinpath(f"{first_server}.pem").read_bytes(),
                default_backend(),
            )
            if sorted(
                attribute.rfc4514_string() for attribute in certificate.subject
            ) != sorted(v for v in subj.split("/") if v):
                LOGGER.warning(
                    f"Subject of self-signed certificate for {first_server} is different from the one in the configuration, regenerating ..."
                )
            elif (
                certificate.not_valid_after - certificate.not_valid_before
                != timedelta(days=int(days))
            ):
                LOGGER.warning(
                    f"Expiration date of self-signed certificate for {first_server} is different from the one in the configuration, regenerating ..."
                )
            else:
                return True, 0

    LOGGER.info(f"Generating self-signed certificate for {first_server}")
    if (
        run(
            [
                "openssl",
                "req",
                "-nodes",
                "-x509",
                "-newkey",
                "rsa:4096",
                "-keyout",
                str(self_signed_path.joinpath(f"{first_server}.key")),
                "-out",
                str(self_signed_path.joinpath(f"{first_server}.pem")),
                "-days",
                days,
                "-subj",
                subj,
            ],
            stdin=DEVNULL,
            stderr=DEVNULL,
            check=False,
        ).returncode
        != 0
    ):
        LOGGER.error(f"Self-signed certificate generation failed for {first_server}")
        return False, 2

    # Update db
    cached, err = cache_file(
        f"{first_server}.pem",
        self_signed_path.joinpath(f"{first_server}.pem").read_bytes(),
        CORE_API,
        CORE_TOKEN,
        service_id=first_server if multisite else None,
    )
    if not cached:
        LOGGER.error(f"Error while caching self-signed {first_server}.pem file : {err}")

    cached, err = cache_file(
        f"{first_server}.key",
        self_signed_path.joinpath(f"{first_server}.key").read_bytes(),
        CORE_API,
        CORE_TOKEN,
        service_id=first_server if multisite else None,
    )
    if not cached:
        LOGGER.error(f"Error while caching self-signed {first_server}.key file : {err}")

    LOGGER.info(f"Successfully generated self-signed certificate for {first_server}")
    return True, 1


status = 0

try:
    self_signed_path = Path(sep, "var", "cache", "bunkerweb", "selfsigned")
    self_signed_path.mkdir(parents=True, exist_ok=True)

    # Multisite case
    if getenv("MULTISITE") == "yes":
        servers = getenv("SERVER_NAME") or []

        if isinstance(servers, str):
            servers = servers.split()

        for first_server in servers:
            if (
                not first_server
                or getenv(
                    f"{first_server}_GENERATE_SELF_SIGNED_SSL",
                    getenv("GENERATE_SELF_SIGNED_SSL", "no"),
                )
                != "yes"
            ):
                continue

<<<<<<< HEAD
            if not self_signed_path.joinpath(f"{first_server}.pem").is_file():
                cached_pem = get_cache(
                    f"{first_server}.pem", CORE_API, CORE_TOKEN, service_id=first_server
                )

                if cached_pem:
                    self_signed_path.joinpath(f"{first_server}.pem").write_bytes(
                        cached_pem["data"]
                    )

            if not self_signed_path.joinpath(f"{first_server}.key").is_file():
                cached_key = get_cache(
                    f"{first_server}.key", CORE_API, CORE_TOKEN, service_id=first_server
                )
=======
            if not db:
                db = Database(logger, sqlalchemy_string=getenv("DATABASE_URI", None), pool=False)
>>>>>>> 8f456722

                if cached_key:
                    self_signed_path.joinpath(f"{first_server}.key").write_bytes(
                        cached_key["data"]
                    )

            ret, ret_status = generate_cert(
                first_server,
                getenv(
                    f"{first_server}_SELF_SIGNED_SSL_EXPIRY",
                    getenv("SELF_SIGNED_SSL_EXPIRY", "365"),
                ),
                getenv(
                    f"{first_server}_SELF_SIGNED_SSL_SUBJ",
                    getenv("SELF_SIGNED_SSL_SUBJ", "/CN=www.example.com/"),
                ),
                self_signed_path,
                multisite=True,
            )
            status = ret_status

    # Singlesite case
    elif getenv("GENERATE_SELF_SIGNED_SSL", "no") == "yes" and getenv("SERVER_NAME"):
<<<<<<< HEAD
        first_server = getenv("SERVER_NAME", "").split()[0]

        if not self_signed_path.joinpath(f"{first_server}.pem").is_file():
            cached_pem = get_cache(f"{first_server}.pem", CORE_API, CORE_TOKEN)

            if cached_pem:
                self_signed_path.joinpath(f"{first_server}.pem").write_bytes(
                    cached_pem["data"]
                )

        if not self_signed_path.joinpath(f"{first_server}.key").is_file():
            cached_key = get_cache(f"{first_server}.key", CORE_API, CORE_TOKEN)

            if cached_key:
                self_signed_path.joinpath(f"{first_server}.key").write_bytes(
                    cached_key["data"]
                )
=======
        db = Database(logger, sqlalchemy_string=getenv("DATABASE_URI", None), pool=False)
>>>>>>> 8f456722

        ret, ret_status = generate_cert(
            first_server,
            getenv("SELF_SIGNED_SSL_EXPIRY", "365"),
            getenv("SELF_SIGNED_SSL_SUBJ", "/CN=www.example.com/"),
            self_signed_path,
        )
        status = ret_status
except:
    status = 2
    LOGGER.error(f"Exception while running self-signed.py :\n{format_exc()}")

sys_exit(status)<|MERGE_RESOLUTION|>--- conflicted
+++ resolved
@@ -6,7 +6,6 @@
 from pathlib import Path
 from subprocess import DEVNULL, STDOUT, run
 from sys import exit as sys_exit, path as sys_path
-from threading import Lock
 from traceback import format_exc
 from typing import Tuple
 
@@ -24,11 +23,7 @@
 from cryptography import x509
 from cryptography.hazmat.backends import default_backend
 
-<<<<<<< HEAD
 from API import API  # type: ignore
-=======
-from Database import Database  # type: ignore
->>>>>>> 8f456722
 from logger import setup_logger  # type: ignore
 from jobs import cache_file, get_cache
 
@@ -38,7 +33,6 @@
 status = 0
 
 
-<<<<<<< HEAD
 def generate_cert(
     first_server: str,
     days: str,
@@ -47,9 +41,6 @@
     *,
     multisite: bool = False,
 ) -> Tuple[bool, int]:
-=======
-def generate_cert(first_server: str, days: str, subj: str, self_signed_path: Path) -> Tuple[bool, int]:
->>>>>>> 8f456722
     if self_signed_path.joinpath(f"{first_server}.pem").is_file():
         if (
             run(
@@ -68,40 +59,16 @@
             ).returncode
             == 0
         ):
-<<<<<<< HEAD
             LOGGER.info(f"Self-signed certificate already present for {first_server}")
-=======
-            logger.info(f"Self-signed certificate already present for {first_server}")
 
             certificate = x509.load_pem_x509_certificate(
                 self_signed_path.joinpath(f"{first_server}.pem").read_bytes(),
                 default_backend(),
             )
             if sorted(attribute.rfc4514_string() for attribute in certificate.subject) != sorted(v for v in subj.split("/") if v):
-                logger.warning(f"Subject of self-signed certificate for {first_server} is different from the one in the configuration, regenerating ...")
+                LOGGER.warning(f"Subject of self-signed certificate for {first_server} is different from the one in the configuration, regenerating ...")
             elif certificate.not_valid_after - certificate.not_valid_before != timedelta(days=int(days)):
-                logger.warning(f"Expiration date of self-signed certificate for {first_server} is different from the one in the configuration, regenerating ...")
-            else:
-                return True, 0
->>>>>>> 8f456722
-
-            certificate = x509.load_pem_x509_certificate(
-                self_signed_path.joinpath(f"{first_server}.pem").read_bytes(),
-                default_backend(),
-            )
-            if sorted(
-                attribute.rfc4514_string() for attribute in certificate.subject
-            ) != sorted(v for v in subj.split("/") if v):
-                LOGGER.warning(
-                    f"Subject of self-signed certificate for {first_server} is different from the one in the configuration, regenerating ..."
-                )
-            elif (
-                certificate.not_valid_after - certificate.not_valid_before
-                != timedelta(days=int(days))
-            ):
-                LOGGER.warning(
-                    f"Expiration date of self-signed certificate for {first_server} is different from the one in the configuration, regenerating ..."
-                )
+                LOGGER.warning(f"Expiration date of self-signed certificate for {first_server} is different from the one in the configuration, regenerating ...")
             else:
                 return True, 0
 
@@ -182,30 +149,17 @@
             ):
                 continue
 
-<<<<<<< HEAD
             if not self_signed_path.joinpath(f"{first_server}.pem").is_file():
-                cached_pem = get_cache(
-                    f"{first_server}.pem", CORE_API, CORE_TOKEN, service_id=first_server
-                )
+                cached_pem = get_cache(f"{first_server}.pem", CORE_API, CORE_TOKEN, service_id=first_server)
 
                 if cached_pem:
-                    self_signed_path.joinpath(f"{first_server}.pem").write_bytes(
-                        cached_pem["data"]
-                    )
+                    self_signed_path.joinpath(f"{first_server}.pem").write_bytes(cached_pem["data"])
 
             if not self_signed_path.joinpath(f"{first_server}.key").is_file():
-                cached_key = get_cache(
-                    f"{first_server}.key", CORE_API, CORE_TOKEN, service_id=first_server
-                )
-=======
-            if not db:
-                db = Database(logger, sqlalchemy_string=getenv("DATABASE_URI", None), pool=False)
->>>>>>> 8f456722
+                cached_key = get_cache(f"{first_server}.key", CORE_API, CORE_TOKEN, service_id=first_server)
 
                 if cached_key:
-                    self_signed_path.joinpath(f"{first_server}.key").write_bytes(
-                        cached_key["data"]
-                    )
+                    self_signed_path.joinpath(f"{first_server}.key").write_bytes(cached_key["data"])
 
             ret, ret_status = generate_cert(
                 first_server,
@@ -224,27 +178,19 @@
 
     # Singlesite case
     elif getenv("GENERATE_SELF_SIGNED_SSL", "no") == "yes" and getenv("SERVER_NAME"):
-<<<<<<< HEAD
         first_server = getenv("SERVER_NAME", "").split()[0]
 
         if not self_signed_path.joinpath(f"{first_server}.pem").is_file():
             cached_pem = get_cache(f"{first_server}.pem", CORE_API, CORE_TOKEN)
 
             if cached_pem:
-                self_signed_path.joinpath(f"{first_server}.pem").write_bytes(
-                    cached_pem["data"]
-                )
+                self_signed_path.joinpath(f"{first_server}.pem").write_bytes(cached_pem["data"])
 
         if not self_signed_path.joinpath(f"{first_server}.key").is_file():
             cached_key = get_cache(f"{first_server}.key", CORE_API, CORE_TOKEN)
 
             if cached_key:
-                self_signed_path.joinpath(f"{first_server}.key").write_bytes(
-                    cached_key["data"]
-                )
-=======
-        db = Database(logger, sqlalchemy_string=getenv("DATABASE_URI", None), pool=False)
->>>>>>> 8f456722
+                self_signed_path.joinpath(f"{first_server}.key").write_bytes(cached_key["data"])
 
         ret, ret_status = generate_cert(
             first_server,
