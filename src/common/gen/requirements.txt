--- conflicted
+++ resolved
@@ -8,23 +8,10 @@
     --hash=sha256:4640d96be84d82d02ed59ea2b7105a0f7b33abe8703703cd0ab0bf87c427522f \
     --hash=sha256:7405140ff1230c310e51dc27b3145b9092d659ce68ff733fb0cefe3ee42be028
     # via redis
-<<<<<<< HEAD
 certifi==2023.11.17 \
     --hash=sha256:9b469f3a900bf28dc19b8cfbf8019bf47f7fdd1a65a1d4ffb98fc14166beb4d1 \
     --hash=sha256:e036ab49d5b79556f99cfc2d9320b34cfbe5be05c5871b51de9329f0603b0474
     # via requests
-=======
-cachetools==5.3.2 \
-    --hash=sha256:086ee420196f7b2ab9ca2db2520aca326318b68fe5ba8bc4d49cca91add450f2 \
-    --hash=sha256:861f35a13a451f94e301ce2bec7cac63e881232ccce7ed67fab9b5df4d3beaa1
-    # via google-auth
-certifi==2023.11.17 \
-    --hash=sha256:9b469f3a900bf28dc19b8cfbf8019bf47f7fdd1a65a1d4ffb98fc14166beb4d1 \
-    --hash=sha256:e036ab49d5b79556f99cfc2d9320b34cfbe5be05c5871b51de9329f0603b0474
-    # via
-    #   kubernetes
-    #   requests
->>>>>>> 494e111c
 charset-normalizer==3.3.2 \
     --hash=sha256:06435b539f889b1f6f4ac1758871aae42dc3a8c0e24ac9e60c2384973ad73027 \
     --hash=sha256:06a81e93cd441c56a9b65d8e1d043daeb97a3d0856d177d5c90ba85acb3db087 \
@@ -117,17 +104,6 @@
     --hash=sha256:fd1abc0d89e30cc4e02e4064dc67fcc51bd941eb395c502aac3ec19fab46b519 \
     --hash=sha256:ff8fa367d09b717b2a17a052544193ad76cd49979c805768879cb63d9ca50561
     # via requests
-<<<<<<< HEAD
-=======
-docker==7.0.0 \
-    --hash=sha256:12ba681f2777a0ad28ffbcc846a69c31b4dfd9752b47eb425a274ee269c5e14b \
-    --hash=sha256:323736fb92cd9418fc5e7133bc953e11a9da04f4483f828b527db553f1e7e5a3
-    # via -r requirements.in
-google-auth==2.26.2 \
-    --hash=sha256:3f445c8ce9b61ed6459aad86d8ccdba4a9afed841b2d1451a11ef4db08957424 \
-    --hash=sha256:97327dbbf58cccb58fc5a1712bba403ae76668e64814eb30f7316f7e27126b81
-    # via kubernetes
->>>>>>> 494e111c
 idna==3.6 \
     --hash=sha256:9ecdbbd083b06798ae1e86adcbfe8ab1479cf864e4ee30fe4e46a003d12491ca \
     --hash=sha256:c05567e9c24a6b9faaa835c4821bad0590fbb9d5779e7caa6e1cc4978e7eb24f
@@ -136,13 +112,6 @@
     --hash=sha256:7d6d50dd97d52cbc355597bd845fabfbac3f551e1f99619e39a35ce8c370b5fa \
     --hash=sha256:ac8bd6544d4bb2c9792bf3a159e80bba8fda7f07e81bc3aed565432d5925ba90
     # via -r requirements.in
-<<<<<<< HEAD
-=======
-kubernetes==29.0.0 \
-    --hash=sha256:ab8cb0e0576ccdfb71886366efb102c6a20f268d817be065ce7f9909c631e43e \
-    --hash=sha256:c4812e227ae74d07d53c88293e564e54b850452715a59a927e7e1bc6b9a60459
-    # via -r requirements.in
->>>>>>> 494e111c
 markupsafe==2.1.3 \
     --hash=sha256:05fb21170423db021895e1ea1e1f3ab3adb85d1c2333cbc2310f2a26bc77272e \
     --hash=sha256:0a4e4a1aff6c7ac4cd55792abf96c915634c2b97e3cc1c7129578aa68ebd754e \
@@ -205,33 +174,6 @@
     --hash=sha256:fec21693218efe39aa7f8599346e90c705afa52c5b31ae019b2e57e8f6542bb2 \
     --hash=sha256:ffcc3f7c66b5f5b7931a5aa68fc9cecc51e685ef90282f4a82f0f5e9b704ad11
     # via jinja2
-<<<<<<< HEAD
-=======
-oauthlib==3.2.2 \
-    --hash=sha256:8139f29aac13e25d502680e9e19963e83f16838d48a0d71c287fe40e7067fbca \
-    --hash=sha256:9859c40929662bec5d64f34d01c99e093149682a3f38915dc0655d5a633dd918
-    # via
-    #   kubernetes
-    #   requests-oauthlib
-packaging==23.2 \
-    --hash=sha256:048fb0e9405036518eaaf48a55953c750c11e1a1b68e0dd1a9d62ed0c092cfc5 \
-    --hash=sha256:8c491190033a9af7e1d931d0b5dacc2ef47509b34dd0de67ed209b5203fc88c7
-    # via docker
-pyasn1==0.5.1 \
-    --hash=sha256:4439847c58d40b1d0a573d07e3856e95333f1976294494c325775aeca506eb58 \
-    --hash=sha256:6d391a96e59b23130a5cfa74d6fd7f388dbbe26cc8f1edf39fdddf08d9d6676c
-    # via
-    #   pyasn1-modules
-    #   rsa
-pyasn1-modules==0.3.0 \
-    --hash=sha256:5bd01446b736eb9d31512a30d46c1ac3395d676c6f3cafa4c03eb54b9925631c \
-    --hash=sha256:d3ccd6ed470d9ffbc716be08bd90efbd44d0734bc9303818f7336070984a162d
-    # via google-auth
-python-dateutil==2.8.2 \
-    --hash=sha256:0123cacc1627ae19ddf3c27a5de5bd67ee4586fbdd6440d9748f8abb483d3e86 \
-    --hash=sha256:961d03dc3453ebbc59dbdea9e4e11c5651520a876d0f4db161e8674aae935da9
-    # via kubernetes
->>>>>>> 494e111c
 python-dotenv==1.0.0 \
     --hash=sha256:a8df96034aae6d2d50a4ebe8216326c61c3eb64836776504fcca410e5937a3ba \
     --hash=sha256:f5971a9226b701070a4bf2c38c89e5a3f0d64de8debda981d1db98583009122a
@@ -249,14 +191,4 @@
     --hash=sha256:f8ecc1bba5667413457c529ab955bf8c67b45db799d159066261719e328580a0
     # via
     #   -r requirements.in
-<<<<<<< HEAD
-    #   requests
-=======
-    #   docker
-    #   kubernetes
-    #   requests
-websocket-client==1.7.0 \
-    --hash=sha256:10e511ea3a8c744631d3bd77e61eb17ed09304c413ad42cf6ddfa4c7787e8fe6 \
-    --hash=sha256:f4c3d22fec12a2461427a29957ff07d35098ee2d976d3ba244e688b8b4057588
-    # via kubernetes
->>>>>>> 494e111c
+    #   requests