#
# This file is autogenerated by pip-compile with Python 3.9
# by the following command:
#
#    pip-compile --allow-unsafe --generate-hashes --strip-extras requirements.in
#
async-timeout==4.0.3 \
    --hash=sha256:4640d96be84d82d02ed59ea2b7105a0f7b33abe8703703cd0ab0bf87c427522f \
    --hash=sha256:7405140ff1230c310e51dc27b3145b9092d659ce68ff733fb0cefe3ee42be028
    # via redis
<<<<<<< HEAD
certifi==2024.6.2 \
    --hash=sha256:3cd43f1c6fa7dedc5899d69d3ad0398fd018ad1a17fba83ddaf78aa46c747516 \
    --hash=sha256:ddc6c8ce995e6987e7faf5e3f1b02b302836a0e5d98ece18392cb1a36c72ad56
    # via requests
=======
cachetools==5.3.3 \
    --hash=sha256:0abad1021d3f8325b2fc1d2e9c8b9c9d57b04c3932657a72465447332c24d945 \
    --hash=sha256:ba29e2dfa0b8b556606f097407ed1aa62080ee108ab0dc5ec9d6a723a007d105
    # via google-auth
certifi==2024.7.4 \
    --hash=sha256:5a1e7645bc0ec61a09e26c36f6106dd4cf40c6db3a1fb6352b0244e7fb057c7b \
    --hash=sha256:c198e21b1289c2ab85ee4e67bb4b4ef3ead0892059901a8d5b622f24a1101e90
    # via
    #   kubernetes
    #   requests
>>>>>>> cd4e9b8a
charset-normalizer==3.3.2 \
    --hash=sha256:06435b539f889b1f6f4ac1758871aae42dc3a8c0e24ac9e60c2384973ad73027 \
    --hash=sha256:06a81e93cd441c56a9b65d8e1d043daeb97a3d0856d177d5c90ba85acb3db087 \
    --hash=sha256:0a55554a2fa0d408816b3b5cedf0045f4b8e1a6065aec45849de2d6f3f8e9786 \
    --hash=sha256:0b2b64d2bb6d3fb9112bafa732def486049e63de9618b5843bcdd081d8144cd8 \
    --hash=sha256:10955842570876604d404661fbccbc9c7e684caf432c09c715ec38fbae45ae09 \
    --hash=sha256:122c7fa62b130ed55f8f285bfd56d5f4b4a5b503609d181f9ad85e55c89f4185 \
    --hash=sha256:1ceae2f17a9c33cb48e3263960dc5fc8005351ee19db217e9b1bb15d28c02574 \
    --hash=sha256:1d3193f4a680c64b4b6a9115943538edb896edc190f0b222e73761716519268e \
    --hash=sha256:1f79682fbe303db92bc2b1136016a38a42e835d932bab5b3b1bfcfbf0640e519 \
    --hash=sha256:2127566c664442652f024c837091890cb1942c30937add288223dc895793f898 \
    --hash=sha256:22afcb9f253dac0696b5a4be4a1c0f8762f8239e21b99680099abd9b2b1b2269 \
    --hash=sha256:25baf083bf6f6b341f4121c2f3c548875ee6f5339300e08be3f2b2ba1721cdd3 \
    --hash=sha256:2e81c7b9c8979ce92ed306c249d46894776a909505d8f5a4ba55b14206e3222f \
    --hash=sha256:3287761bc4ee9e33561a7e058c72ac0938c4f57fe49a09eae428fd88aafe7bb6 \
    --hash=sha256:34d1c8da1e78d2e001f363791c98a272bb734000fcef47a491c1e3b0505657a8 \
    --hash=sha256:37e55c8e51c236f95b033f6fb391d7d7970ba5fe7ff453dad675e88cf303377a \
    --hash=sha256:3d47fa203a7bd9c5b6cee4736ee84ca03b8ef23193c0d1ca99b5089f72645c73 \
    --hash=sha256:3e4d1f6587322d2788836a99c69062fbb091331ec940e02d12d179c1d53e25fc \
    --hash=sha256:42cb296636fcc8b0644486d15c12376cb9fa75443e00fb25de0b8602e64c1714 \
    --hash=sha256:45485e01ff4d3630ec0d9617310448a8702f70e9c01906b0d0118bdf9d124cf2 \
    --hash=sha256:4a78b2b446bd7c934f5dcedc588903fb2f5eec172f3d29e52a9096a43722adfc \
    --hash=sha256:4ab2fe47fae9e0f9dee8c04187ce5d09f48eabe611be8259444906793ab7cbce \
    --hash=sha256:4d0d1650369165a14e14e1e47b372cfcb31d6ab44e6e33cb2d4e57265290044d \
    --hash=sha256:549a3a73da901d5bc3ce8d24e0600d1fa85524c10287f6004fbab87672bf3e1e \
    --hash=sha256:55086ee1064215781fff39a1af09518bc9255b50d6333f2e4c74ca09fac6a8f6 \
    --hash=sha256:572c3763a264ba47b3cf708a44ce965d98555f618ca42c926a9c1616d8f34269 \
    --hash=sha256:573f6eac48f4769d667c4442081b1794f52919e7edada77495aaed9236d13a96 \
    --hash=sha256:5b4c145409bef602a690e7cfad0a15a55c13320ff7a3ad7ca59c13bb8ba4d45d \
    --hash=sha256:6463effa3186ea09411d50efc7d85360b38d5f09b870c48e4600f63af490e56a \
    --hash=sha256:65f6f63034100ead094b8744b3b97965785388f308a64cf8d7c34f2f2e5be0c4 \
    --hash=sha256:663946639d296df6a2bb2aa51b60a2454ca1cb29835324c640dafb5ff2131a77 \
    --hash=sha256:6897af51655e3691ff853668779c7bad41579facacf5fd7253b0133308cf000d \
    --hash=sha256:68d1f8a9e9e37c1223b656399be5d6b448dea850bed7d0f87a8311f1ff3dabb0 \
    --hash=sha256:6ac7ffc7ad6d040517be39eb591cac5ff87416c2537df6ba3cba3bae290c0fed \
    --hash=sha256:6b3251890fff30ee142c44144871185dbe13b11bab478a88887a639655be1068 \
    --hash=sha256:6c4caeef8fa63d06bd437cd4bdcf3ffefe6738fb1b25951440d80dc7df8c03ac \
    --hash=sha256:6ef1d82a3af9d3eecdba2321dc1b3c238245d890843e040e41e470ffa64c3e25 \
    --hash=sha256:753f10e867343b4511128c6ed8c82f7bec3bd026875576dfd88483c5c73b2fd8 \
    --hash=sha256:7cd13a2e3ddeed6913a65e66e94b51d80a041145a026c27e6bb76c31a853c6ab \
    --hash=sha256:7ed9e526742851e8d5cc9e6cf41427dfc6068d4f5a3bb03659444b4cabf6bc26 \
    --hash=sha256:7f04c839ed0b6b98b1a7501a002144b76c18fb1c1850c8b98d458ac269e26ed2 \
    --hash=sha256:802fe99cca7457642125a8a88a084cef28ff0cf9407060f7b93dca5aa25480db \
    --hash=sha256:80402cd6ee291dcb72644d6eac93785fe2c8b9cb30893c1af5b8fdd753b9d40f \
    --hash=sha256:8465322196c8b4d7ab6d1e049e4c5cb460d0394da4a27d23cc242fbf0034b6b5 \
    --hash=sha256:86216b5cee4b06df986d214f664305142d9c76df9b6512be2738aa72a2048f99 \
    --hash=sha256:87d1351268731db79e0f8e745d92493ee2841c974128ef629dc518b937d9194c \
    --hash=sha256:8bdb58ff7ba23002a4c5808d608e4e6c687175724f54a5dade5fa8c67b604e4d \
    --hash=sha256:8c622a5fe39a48f78944a87d4fb8a53ee07344641b0562c540d840748571b811 \
    --hash=sha256:8d756e44e94489e49571086ef83b2bb8ce311e730092d2c34ca8f7d925cb20aa \
    --hash=sha256:8f4a014bc36d3c57402e2977dada34f9c12300af536839dc38c0beab8878f38a \
    --hash=sha256:9063e24fdb1e498ab71cb7419e24622516c4a04476b17a2dab57e8baa30d6e03 \
    --hash=sha256:90d558489962fd4918143277a773316e56c72da56ec7aa3dc3dbbe20fdfed15b \
    --hash=sha256:923c0c831b7cfcb071580d3f46c4baf50f174be571576556269530f4bbd79d04 \
    --hash=sha256:95f2a5796329323b8f0512e09dbb7a1860c46a39da62ecb2324f116fa8fdc85c \
    --hash=sha256:96b02a3dc4381e5494fad39be677abcb5e6634bf7b4fa83a6dd3112607547001 \
    --hash=sha256:9f96df6923e21816da7e0ad3fd47dd8f94b2a5ce594e00677c0013018b813458 \
    --hash=sha256:a10af20b82360ab00827f916a6058451b723b4e65030c5a18577c8b2de5b3389 \
    --hash=sha256:a50aebfa173e157099939b17f18600f72f84eed3049e743b68ad15bd69b6bf99 \
    --hash=sha256:a981a536974bbc7a512cf44ed14938cf01030a99e9b3a06dd59578882f06f985 \
    --hash=sha256:a9a8e9031d613fd2009c182b69c7b2c1ef8239a0efb1df3f7c8da66d5dd3d537 \
    --hash=sha256:ae5f4161f18c61806f411a13b0310bea87f987c7d2ecdbdaad0e94eb2e404238 \
    --hash=sha256:aed38f6e4fb3f5d6bf81bfa990a07806be9d83cf7bacef998ab1a9bd660a581f \
    --hash=sha256:b01b88d45a6fcb69667cd6d2f7a9aeb4bf53760d7fc536bf679ec94fe9f3ff3d \
    --hash=sha256:b261ccdec7821281dade748d088bb6e9b69e6d15b30652b74cbbac25e280b796 \
    --hash=sha256:b2b0a0c0517616b6869869f8c581d4eb2dd83a4d79e0ebcb7d373ef9956aeb0a \
    --hash=sha256:b4a23f61ce87adf89be746c8a8974fe1c823c891d8f86eb218bb957c924bb143 \
    --hash=sha256:bd8f7df7d12c2db9fab40bdd87a7c09b1530128315d047a086fa3ae3435cb3a8 \
    --hash=sha256:beb58fe5cdb101e3a055192ac291b7a21e3b7ef4f67fa1d74e331a7f2124341c \
    --hash=sha256:c002b4ffc0be611f0d9da932eb0f704fe2602a9a949d1f738e4c34c75b0863d5 \
    --hash=sha256:c083af607d2515612056a31f0a8d9e0fcb5876b7bfc0abad3ecd275bc4ebc2d5 \
    --hash=sha256:c180f51afb394e165eafe4ac2936a14bee3eb10debc9d9e4db8958fe36afe711 \
    --hash=sha256:c235ebd9baae02f1b77bcea61bce332cb4331dc3617d254df3323aa01ab47bd4 \
    --hash=sha256:cd70574b12bb8a4d2aaa0094515df2463cb429d8536cfb6c7ce983246983e5a6 \
    --hash=sha256:d0eccceffcb53201b5bfebb52600a5fb483a20b61da9dbc885f8b103cbe7598c \
    --hash=sha256:d965bba47ddeec8cd560687584e88cf699fd28f192ceb452d1d7ee807c5597b7 \
    --hash=sha256:db364eca23f876da6f9e16c9da0df51aa4f104a972735574842618b8c6d999d4 \
    --hash=sha256:ddbb2551d7e0102e7252db79ba445cdab71b26640817ab1e3e3648dad515003b \
    --hash=sha256:deb6be0ac38ece9ba87dea880e438f25ca3eddfac8b002a2ec3d9183a454e8ae \
    --hash=sha256:e06ed3eb3218bc64786f7db41917d4e686cc4856944f53d5bdf83a6884432e12 \
    --hash=sha256:e27ad930a842b4c5eb8ac0016b0a54f5aebbe679340c26101df33424142c143c \
    --hash=sha256:e537484df0d8f426ce2afb2d0f8e1c3d0b114b83f8850e5f2fbea0e797bd82ae \
    --hash=sha256:eb00ed941194665c332bf8e078baf037d6c35d7c4f3102ea2d4f16ca94a26dc8 \
    --hash=sha256:eb6904c354526e758fda7167b33005998fb68c46fbc10e013ca97f21ca5c8887 \
    --hash=sha256:eb8821e09e916165e160797a6c17edda0679379a4be5c716c260e836e122f54b \
    --hash=sha256:efcb3f6676480691518c177e3b465bcddf57cea040302f9f4e6e191af91174d4 \
    --hash=sha256:f27273b60488abe721a075bcca6d7f3964f9f6f067c8c4c605743023d7d3944f \
    --hash=sha256:f30c3cb33b24454a82faecaf01b19c18562b1e89558fb6c56de4d9118a032fd5 \
    --hash=sha256:fb69256e180cb6c8a894fee62b3afebae785babc1ee98b81cdf68bbca1987f33 \
    --hash=sha256:fd1abc0d89e30cc4e02e4064dc67fcc51bd941eb395c502aac3ec19fab46b519 \
    --hash=sha256:ff8fa367d09b717b2a17a052544193ad76cd49979c805768879cb63d9ca50561
    # via requests
<<<<<<< HEAD
=======
docker==7.1.0 \
    --hash=sha256:ad8c70e6e3f8926cb8a92619b832b4ea5299e2831c14284663184e200546fa6c \
    --hash=sha256:c96b93b7f0a746f9e77d325bcfb87422a3d8bd4f03136ae8a85b37f1898d5fc0
    # via -r requirements.in
google-auth==2.32.0 \
    --hash=sha256:49315be72c55a6a37d62819e3573f6b416aca00721f7e3e31a008d928bf64022 \
    --hash=sha256:53326ea2ebec768070a94bee4e1b9194c9646ea0c2bd72422785bd0f9abfad7b
    # via kubernetes
>>>>>>> cd4e9b8a
idna==3.7 \
    --hash=sha256:028ff3aadf0609c1fd278d8ea3089299412a7a8b9bd005dd08b9f8285bcb5cfc \
    --hash=sha256:82fee1fc78add43492d3a1898bfa6d8a904cc97d8427f683ed8e798d07761aa0
    # via requests
jinja2==3.1.4 \
    --hash=sha256:4a3aee7acbbe7303aede8e9648d13b8bf88a429282aa6122a993f0ac800cb369 \
    --hash=sha256:bc5dd2abb727a5319567b7a813e6a2e7318c39f4f487cfe6c89c6f9c7d25197d
    # via -r requirements.in
markupsafe==2.1.5 \
    --hash=sha256:00e046b6dd71aa03a41079792f8473dc494d564611a8f89bbbd7cb93295ebdcf \
    --hash=sha256:075202fa5b72c86ad32dc7d0b56024ebdbcf2048c0ba09f1cde31bfdd57bcfff \
    --hash=sha256:0e397ac966fdf721b2c528cf028494e86172b4feba51d65f81ffd65c63798f3f \
    --hash=sha256:17b950fccb810b3293638215058e432159d2b71005c74371d784862b7e4683f3 \
    --hash=sha256:1f3fbcb7ef1f16e48246f704ab79d79da8a46891e2da03f8783a5b6fa41a9532 \
    --hash=sha256:2174c595a0d73a3080ca3257b40096db99799265e1c27cc5a610743acd86d62f \
    --hash=sha256:2b7c57a4dfc4f16f7142221afe5ba4e093e09e728ca65c51f5620c9aaeb9a617 \
    --hash=sha256:2d2d793e36e230fd32babe143b04cec8a8b3eb8a3122d2aceb4a371e6b09b8df \
    --hash=sha256:30b600cf0a7ac9234b2638fbc0fb6158ba5bdcdf46aeb631ead21248b9affbc4 \
    --hash=sha256:397081c1a0bfb5124355710fe79478cdbeb39626492b15d399526ae53422b906 \
    --hash=sha256:3a57fdd7ce31c7ff06cdfbf31dafa96cc533c21e443d57f5b1ecc6cdc668ec7f \
    --hash=sha256:3c6b973f22eb18a789b1460b4b91bf04ae3f0c4234a0a6aa6b0a92f6f7b951d4 \
    --hash=sha256:3e53af139f8579a6d5f7b76549125f0d94d7e630761a2111bc431fd820e163b8 \
    --hash=sha256:4096e9de5c6fdf43fb4f04c26fb114f61ef0bf2e5604b6ee3019d51b69e8c371 \
    --hash=sha256:4275d846e41ecefa46e2015117a9f491e57a71ddd59bbead77e904dc02b1bed2 \
    --hash=sha256:4c31f53cdae6ecfa91a77820e8b151dba54ab528ba65dfd235c80b086d68a465 \
    --hash=sha256:4f11aa001c540f62c6166c7726f71f7573b52c68c31f014c25cc7901deea0b52 \
    --hash=sha256:5049256f536511ee3f7e1b3f87d1d1209d327e818e6ae1365e8653d7e3abb6a6 \
    --hash=sha256:58c98fee265677f63a4385256a6d7683ab1832f3ddd1e66fe948d5880c21a169 \
    --hash=sha256:598e3276b64aff0e7b3451b72e94fa3c238d452e7ddcd893c3ab324717456bad \
    --hash=sha256:5b7b716f97b52c5a14bffdf688f971b2d5ef4029127f1ad7a513973cfd818df2 \
    --hash=sha256:5dedb4db619ba5a2787a94d877bc8ffc0566f92a01c0ef214865e54ecc9ee5e0 \
    --hash=sha256:619bc166c4f2de5caa5a633b8b7326fbe98e0ccbfacabd87268a2b15ff73a029 \
    --hash=sha256:629ddd2ca402ae6dbedfceeba9c46d5f7b2a61d9749597d4307f943ef198fc1f \
    --hash=sha256:656f7526c69fac7f600bd1f400991cc282b417d17539a1b228617081106feb4a \
    --hash=sha256:6ec585f69cec0aa07d945b20805be741395e28ac1627333b1c5b0105962ffced \
    --hash=sha256:72b6be590cc35924b02c78ef34b467da4ba07e4e0f0454a2c5907f473fc50ce5 \
    --hash=sha256:7502934a33b54030eaf1194c21c692a534196063db72176b0c4028e140f8f32c \
    --hash=sha256:7a68b554d356a91cce1236aa7682dc01df0edba8d043fd1ce607c49dd3c1edcf \
    --hash=sha256:7b2e5a267c855eea6b4283940daa6e88a285f5f2a67f2220203786dfa59b37e9 \
    --hash=sha256:823b65d8706e32ad2df51ed89496147a42a2a6e01c13cfb6ffb8b1e92bc910bb \
    --hash=sha256:8590b4ae07a35970728874632fed7bd57b26b0102df2d2b233b6d9d82f6c62ad \
    --hash=sha256:8dd717634f5a044f860435c1d8c16a270ddf0ef8588d4887037c5028b859b0c3 \
    --hash=sha256:8dec4936e9c3100156f8a2dc89c4b88d5c435175ff03413b443469c7c8c5f4d1 \
    --hash=sha256:97cafb1f3cbcd3fd2b6fbfb99ae11cdb14deea0736fc2b0952ee177f2b813a46 \
    --hash=sha256:a17a92de5231666cfbe003f0e4b9b3a7ae3afb1ec2845aadc2bacc93ff85febc \
    --hash=sha256:a549b9c31bec33820e885335b451286e2969a2d9e24879f83fe904a5ce59d70a \
    --hash=sha256:ac07bad82163452a6884fe8fa0963fb98c2346ba78d779ec06bd7a6262132aee \
    --hash=sha256:ae2ad8ae6ebee9d2d94b17fb62763125f3f374c25618198f40cbb8b525411900 \
    --hash=sha256:b91c037585eba9095565a3556f611e3cbfaa42ca1e865f7b8015fe5c7336d5a5 \
    --hash=sha256:bc1667f8b83f48511b94671e0e441401371dfd0f0a795c7daa4a3cd1dde55bea \
    --hash=sha256:bec0a414d016ac1a18862a519e54b2fd0fc8bbfd6890376898a6c0891dd82e9f \
    --hash=sha256:bf50cd79a75d181c9181df03572cdce0fbb75cc353bc350712073108cba98de5 \
    --hash=sha256:bff1b4290a66b490a2f4719358c0cdcd9bafb6b8f061e45c7a2460866bf50c2e \
    --hash=sha256:c061bb86a71b42465156a3ee7bd58c8c2ceacdbeb95d05a99893e08b8467359a \
    --hash=sha256:c8b29db45f8fe46ad280a7294f5c3ec36dbac9491f2d1c17345be8e69cc5928f \
    --hash=sha256:ce409136744f6521e39fd8e2a24c53fa18ad67aa5bc7c2cf83645cce5b5c4e50 \
    --hash=sha256:d050b3361367a06d752db6ead6e7edeb0009be66bc3bae0ee9d97fb326badc2a \
    --hash=sha256:d283d37a890ba4c1ae73ffadf8046435c76e7bc2247bbb63c00bd1a709c6544b \
    --hash=sha256:d9fad5155d72433c921b782e58892377c44bd6252b5af2f67f16b194987338a4 \
    --hash=sha256:daa4ee5a243f0f20d528d939d06670a298dd39b1ad5f8a72a4275124a7819eff \
    --hash=sha256:db0b55e0f3cc0be60c1f19efdde9a637c32740486004f20d1cff53c3c0ece4d2 \
    --hash=sha256:e61659ba32cf2cf1481e575d0462554625196a1f2fc06a1c777d3f48e8865d46 \
    --hash=sha256:ea3d8a3d18833cf4304cd2fc9cbb1efe188ca9b5efef2bdac7adc20594a0e46b \
    --hash=sha256:ec6a563cff360b50eed26f13adc43e61bc0c04d94b8be985e6fb24b81f6dcfdf \
    --hash=sha256:f5dfb42c4604dddc8e4305050aa6deb084540643ed5804d7455b5df8fe16f5e5 \
    --hash=sha256:fa173ec60341d6bb97a89f5ea19c85c5643c1e7dedebc22f5181eb73573142c5 \
    --hash=sha256:fa9db3f79de01457b03d4f01b34cf91bc0048eb2c3846ff26f66687c2f6d16ab \
    --hash=sha256:fce659a462a1be54d2ffcacea5e3ba2d74daa74f30f5f143fe0c58636e355fdd \
    --hash=sha256:ffee1f21e5ef0d712f9033568f8344d5da8cc2869dbd08d87c84656e6a2d2f68
    # via jinja2
python-dotenv==1.0.1 \
    --hash=sha256:e324ee90a023d808f1959c46bcbc04446a10ced277783dc6ee09987c37ec10ca \
    --hash=sha256:f7b63ef50f1b690dddf550d03497b66d609393b40b564ed0d674909a68ebf16a
    # via -r requirements.in
redis==5.0.7 \
    --hash=sha256:0e479e24da960c690be5d9b96d21f7b918a98c0cf49af3b6fafaa0753f93a0db \
    --hash=sha256:8f611490b93c8109b50adc317b31bfd84fff31def3475b92e7e80bf39f48175b
    # via -r requirements.in
requests==2.32.3 \
    --hash=sha256:55365417734eb18255590a9ff9eb97e9e1da868d4ccd6402399eaf68af20a760 \
    --hash=sha256:70761cfe03c773ceb22aa2f671b4757976145175cdfca038c02654d061d6dcc6
    # via -r requirements.in
urllib3==2.2.2 \
    --hash=sha256:a448b2f64d686155468037e1ace9f2d2199776e17f0a46610480d311f73e3472 \
    --hash=sha256:dd505485549a7a552833da5e6063639d0d177c04f23bc3864e41e5dc5f612168
<<<<<<< HEAD
    # via requests
=======
    # via
    #   docker
    #   kubernetes
    #   requests
websocket-client==1.8.0 \
    --hash=sha256:17b44cc997f5c498e809b22cdf2d9c7a9e71c02c8cc2b6c56e7c2d1239bfa526 \
    --hash=sha256:3239df9f44da632f96012472805d40a23281a991027ce11d2f45a6f24ac4c3da
    # via kubernetes
zipp==3.19.2 \
    --hash=sha256:bf1dcf6450f873a13e952a29504887c89e6de7506209e5b1bcc3460135d4de19 \
    --hash=sha256:f091755f667055f2d02b32c53771a7a6c8b47e1fdbc4b72a8b9072b3eef8015c
    # via -r requirements.in
>>>>>>> cd4e9b8a
<|MERGE_RESOLUTION|>--- conflicted
+++ resolved
@@ -8,23 +8,10 @@
     --hash=sha256:4640d96be84d82d02ed59ea2b7105a0f7b33abe8703703cd0ab0bf87c427522f \
     --hash=sha256:7405140ff1230c310e51dc27b3145b9092d659ce68ff733fb0cefe3ee42be028
     # via redis
-<<<<<<< HEAD
-certifi==2024.6.2 \
-    --hash=sha256:3cd43f1c6fa7dedc5899d69d3ad0398fd018ad1a17fba83ddaf78aa46c747516 \
-    --hash=sha256:ddc6c8ce995e6987e7faf5e3f1b02b302836a0e5d98ece18392cb1a36c72ad56
-    # via requests
-=======
-cachetools==5.3.3 \
-    --hash=sha256:0abad1021d3f8325b2fc1d2e9c8b9c9d57b04c3932657a72465447332c24d945 \
-    --hash=sha256:ba29e2dfa0b8b556606f097407ed1aa62080ee108ab0dc5ec9d6a723a007d105
-    # via google-auth
 certifi==2024.7.4 \
     --hash=sha256:5a1e7645bc0ec61a09e26c36f6106dd4cf40c6db3a1fb6352b0244e7fb057c7b \
     --hash=sha256:c198e21b1289c2ab85ee4e67bb4b4ef3ead0892059901a8d5b622f24a1101e90
-    # via
-    #   kubernetes
-    #   requests
->>>>>>> cd4e9b8a
+    # via requests
 charset-normalizer==3.3.2 \
     --hash=sha256:06435b539f889b1f6f4ac1758871aae42dc3a8c0e24ac9e60c2384973ad73027 \
     --hash=sha256:06a81e93cd441c56a9b65d8e1d043daeb97a3d0856d177d5c90ba85acb3db087 \
@@ -117,17 +104,6 @@
     --hash=sha256:fd1abc0d89e30cc4e02e4064dc67fcc51bd941eb395c502aac3ec19fab46b519 \
     --hash=sha256:ff8fa367d09b717b2a17a052544193ad76cd49979c805768879cb63d9ca50561
     # via requests
-<<<<<<< HEAD
-=======
-docker==7.1.0 \
-    --hash=sha256:ad8c70e6e3f8926cb8a92619b832b4ea5299e2831c14284663184e200546fa6c \
-    --hash=sha256:c96b93b7f0a746f9e77d325bcfb87422a3d8bd4f03136ae8a85b37f1898d5fc0
-    # via -r requirements.in
-google-auth==2.32.0 \
-    --hash=sha256:49315be72c55a6a37d62819e3573f6b416aca00721f7e3e31a008d928bf64022 \
-    --hash=sha256:53326ea2ebec768070a94bee4e1b9194c9646ea0c2bd72422785bd0f9abfad7b
-    # via kubernetes
->>>>>>> cd4e9b8a
 idna==3.7 \
     --hash=sha256:028ff3aadf0609c1fd278d8ea3089299412a7a8b9bd005dd08b9f8285bcb5cfc \
     --hash=sha256:82fee1fc78add43492d3a1898bfa6d8a904cc97d8427f683ed8e798d07761aa0
@@ -213,19 +189,8 @@
 urllib3==2.2.2 \
     --hash=sha256:a448b2f64d686155468037e1ace9f2d2199776e17f0a46610480d311f73e3472 \
     --hash=sha256:dd505485549a7a552833da5e6063639d0d177c04f23bc3864e41e5dc5f612168
-<<<<<<< HEAD
     # via requests
-=======
-    # via
-    #   docker
-    #   kubernetes
-    #   requests
-websocket-client==1.8.0 \
-    --hash=sha256:17b44cc997f5c498e809b22cdf2d9c7a9e71c02c8cc2b6c56e7c2d1239bfa526 \
-    --hash=sha256:3239df9f44da632f96012472805d40a23281a991027ce11d2f45a6f24ac4c3da
-    # via kubernetes
 zipp==3.19.2 \
     --hash=sha256:bf1dcf6450f873a13e952a29504887c89e6de7506209e5b1bcc3460135d4de19 \
     --hash=sha256:f091755f667055f2d02b32c53771a7a6c8b47e1fdbc4b72a8b9072b3eef8015c
-    # via -r requirements.in
->>>>>>> cd4e9b8a
+    # via -r requirements.in