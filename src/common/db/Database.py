--- conflicted
+++ resolved
@@ -274,60 +274,8 @@
                     session = scoped_session(session_factory)
                     yield session
             except BaseException as e:
-<<<<<<< HEAD
                 if session:
                     session.rollback()
-=======
-                return str(e)
-
-        return ""
-
-    def is_autoconf_loaded(self) -> bool:
-        """Check if the autoconf is loaded"""
-        with self.__db_session() as session:
-            try:
-                metadata = session.query(Metadata).with_entities(Metadata.autoconf_loaded).filter_by(id=1).first()
-                return metadata is not None and metadata.autoconf_loaded
-            except (ProgrammingError, OperationalError):
-                return False
-
-    def set_scheduler_first_start(self, value: bool = False) -> str:
-        """Set the scheduler_first_start value"""
-        with self.__db_session() as session:
-            if self.readonly:
-                return "The database is read-only, the changes will not be saved"
-
-            try:
-                metadata = session.query(Metadata).get(1)
-
-                if not metadata:
-                    return "The metadata are not set yet, try again"
-
-                metadata.scheduler_first_start = value
-                session.commit()
-            except BaseException as e:
-                return str(e)
-
-        return ""
-
-    def set_pro_metadata(self, data: Dict[Literal["is_pro", "pro_license", "pro_expire", "pro_status", "pro_overlapped", "pro_services"], Any] = {}) -> str:
-        """Set the pro metadata values"""
-        with self.__db_session() as session:
-            if self.readonly:
-                return "The database is read-only, the changes will not be saved"
-
-            try:
-                metadata = session.query(Metadata).get(1)
-
-                if not metadata:
-                    return "The metadata are not set yet, try again"
-
-                for key, value in data.items():
-                    setattr(metadata, key, value)
-                session.commit()
-            except BaseException as e:
-                return str(e)
->>>>>>> 8bba38d6
 
                 if any(error in str(e) for error in self.READONLY_ERROR):
                     self.logger.warning("The database is read-only, retrying in read-only mode ...")
@@ -356,11 +304,6 @@
         """Check if the setting exists in the database and optionally if it's multisite"""
         with self.__db_session() as session:
             try:
-<<<<<<< HEAD
-                if multisite:
-                    return session.query(Settings).filter_by(id=setting, context="multisite").first() is not None
-                return session.query(Settings).filter_by(id=setting).first() is not None
-=======
                 multiple = False
                 if self.suffix_rx.search(setting):
                     setting = setting.rsplit("_", 1)[0]
@@ -375,7 +318,6 @@
                 elif multiple and db_setting.multiple is None:
                     return False
                 return True
->>>>>>> 8bba38d6
             except (ProgrammingError, OperationalError):
                 return False
 
@@ -437,7 +379,7 @@
             "pro_services": 0,
             "pro_overlapped": False,
             "last_pro_check": None,
-<<<<<<< HEAD
+            "failover": False,
             "first_config_saved": False,
             "autoconf_loaded": False,
             "scheduler_first_start": True,
@@ -454,10 +396,6 @@
             "version": "1.5.8",
             "database_version": "Unknown",  # ? Extracted from the database
             "default": True,  # ? Extra field to know if the returned data is the default one
-=======
-            "failover": False,
-            "default": True,
->>>>>>> 8bba38d6
         }
         with self.__db_session() as session:
             try:
@@ -465,7 +403,6 @@
                 data["database_version"] = (
                     session.execute(text("SELECT sqlite_version()" if database == "sqlite" else "SELECT VERSION()")).first() or ["unknown"]
                 )[0]
-<<<<<<< HEAD
                 metadata = session.query(Metadata).filter_by(id=1).first()
                 if metadata:
                     for key in data.copy():
@@ -477,41 +414,6 @@
                     plugin.id: plugin.last_config_change
                     for plugin in session.query(Plugins).with_entities(Plugins.id, Plugins.last_config_change).filter_by(config_changed=True).all()
                 }
-=======
-                metadata = (
-                    session.query(Metadata)
-                    .with_entities(
-                        Metadata.version,
-                        Metadata.integration,
-                        Metadata.is_pro,
-                        Metadata.pro_license,
-                        Metadata.pro_expire,
-                        Metadata.pro_services,
-                        Metadata.pro_overlapped,
-                        Metadata.pro_status,
-                        Metadata.last_pro_check,
-                        Metadata.failover,
-                    )
-                    .filter_by(id=1)
-                    .first()
-                )
-                if metadata:
-                    data.update(
-                        {
-                            "version": metadata.version,
-                            "integration": metadata.integration,
-                            "is_pro": metadata.is_pro,
-                            "pro_license": metadata.pro_license,
-                            "pro_expire": metadata.pro_expire,
-                            "pro_services": metadata.pro_services,
-                            "pro_overlapped": metadata.pro_overlapped,
-                            "pro_status": metadata.pro_status,
-                            "last_pro_check": metadata.last_pro_check,
-                            "failover": metadata.failover,
-                            "default": False,
-                        }
-                    )
->>>>>>> 8bba38d6
             except BaseException as e:
                 if "doesn't exist" not in str(e):
                     self.logger.debug(f"Can't get the metadata: {e}")
