name: Build Linux package (REUSABLE)

on:
  workflow_call:
    inputs:
      RELEASE:
        required: true
        type: string
      LINUX:
        required: true
        type: string
      PACKAGE:
        required: true
        type: string
      PLATFORMS:
        required: true
        type: string
      TEST:
        required: false
        type: boolean
        default: false
    secrets:
      DOCKER_USERNAME:
        required: true
      DOCKER_TOKEN:
        required: true
      ARM_SSH_KEY:
        required: false
      ARM_SSH_IP:
        required: false
      ARM_SSH_CONFIG:
        required: false

jobs:
  build:
    runs-on: ubuntu-latest
    steps:
      # Prepare
      - name: Checkout source code
        uses: actions/checkout@692973e3d937129bcbf40652eb9f2f61becf3332 # v4.1.7
      - name: Replace VERSION
        if: inputs.RELEASE == 'testing' || inputs.RELEASE == 'dev' || inputs.RELEASE == 'ui'
        run: ./misc/update-version.sh ${{ inputs.RELEASE }}
      - name: Replace VERSION 1.6
        if: inputs.RELEASE == '1.6'
        run: ./misc/update-version.sh dev
      - name: Extract arch
        run: |
          echo "ARCH=${{ env.PLATFORMS }}" | sed 's/linux//g' | sed 's@/@@g' >> "$GITHUB_ENV"
        env:
          PLATFORMS: ${{ inputs.PLATFORMS }}
      - name: Extract linux arch
        if: inputs.PACKAGE == 'rpm'
        run: |
          echo "LARCH=${{ env.ARCH }}" | sed 's/amd64/x86_64/g' | sed 's/arm64/aarch64/g' >> "$GITHUB_ENV"
        env:
          ARCH: ${{ env.ARCH }}
      - name: Extract linux arch
        if: inputs.PACKAGE == 'deb'
        run: |
          echo "LARCH=${{ env.ARCH }}" >> "$GITHUB_ENV"
        env:
          ARCH: ${{ env.ARCH }}
      - name: Setup SSH for ARM node
        if: startsWith(env.ARCH, 'arm') == true
        run: |
          mkdir -p ~/.ssh
          echo "$SSH_KEY" > ~/.ssh/id_rsa_arm
          chmod 600 ~/.ssh/id_rsa_arm
          echo "$SSH_CONFIG" | sed "s/SSH_IP/$SSH_IP/g" > ~/.ssh/config
          echo "ServerAliveInterval 60" >> ~/.ssh/config
          echo "ServerAliveCountMax 10" >> ~/.ssh/config
        env:
          SSH_KEY: ${{ secrets.ARM_SSH_KEY }}
          SSH_IP: ${{ secrets.ARM_SSH_IP }}
          SSH_CONFIG: ${{ secrets.ARM_SSH_CONFIG }}
      - name: Setup Buildx
        uses: docker/setup-buildx-action@4fd812986e6c8c2a69e18311145f9371337f27d4 # v3.4.0
        if: startsWith(env.ARCH, 'arm') == false
      - name: Setup Buildx (ARM)
        uses: docker/setup-buildx-action@4fd812986e6c8c2a69e18311145f9371337f27d4 # v3.4.0
        if: startsWith(env.ARCH, 'arm') == true
        with:
          endpoint: ssh://root@arm
          platforms: linux/arm64,linux/arm/v7,linux/arm/v6
      - name: Login to Docker Hub
        uses: docker/login-action@0d4c9c5ea7693da7b068278f7b52bda2a190a446 # v3.2.0
        with:
          username: ${{ secrets.DOCKER_USERNAME }}
          password: ${{ secrets.DOCKER_TOKEN }}
      - name: Login to ghcr
        uses: docker/login-action@0d4c9c5ea7693da7b068278f7b52bda2a190a446 # v3.2.0
        with:
          registry: ghcr.io
          username: ${{ github.actor }}
          password: ${{ secrets.GITHUB_TOKEN }}
      # Build testing package image
      - name: Build package image
<<<<<<< HEAD
        if: inputs.RELEASE == 'testing' || inputs.RELEASE == 'dev' || inputs.RELEASE == 'ui' || inputs.RELEASE == '1.6'
        uses: docker/build-push-action@15560696de535e4014efeff63c48f16952e52dd1 # v6.2.0
=======
        if: inputs.RELEASE == 'testing' || inputs.RELEASE == 'dev' || inputs.RELEASE == 'ui'
        uses: docker/build-push-action@1a162644f9a7e87d8f4b053101d1d9a712edc18c # v6.3.0
>>>>>>> cd4e9b8a
        with:
          context: .
          load: true
          file: src/linux/Dockerfile-${{ inputs.LINUX }}
          platforms: ${{ inputs.PLATFORMS }}
          tags: local/bunkerweb-${{ inputs.LINUX }}:latest
          cache-from: type=gha,scope=${{ inputs.LINUX }}-${{ inputs.RELEASE }}
          cache-to: type=gha,scope=${{ inputs.LINUX }}-${{ inputs.RELEASE }},mode=min
      # Build non-testing package image
      - name: Build package image
<<<<<<< HEAD
        if: inputs.RELEASE != 'testing' && inputs.RELEASE != 'dev' && inputs.RELEASE != 'ui' && inputs.RELEASE != '1.6'
        uses: docker/build-push-action@15560696de535e4014efeff63c48f16952e52dd1 # v6.2.0
=======
        if: inputs.RELEASE != 'testing' && inputs.RELEASE != 'dev'
        uses: docker/build-push-action@1a162644f9a7e87d8f4b053101d1d9a712edc18c # v6.3.0
>>>>>>> cd4e9b8a
        with:
          context: .
          load: true
          file: src/linux/Dockerfile-${{ inputs.LINUX }}
          platforms: ${{ inputs.PLATFORMS }}
          tags: local/bunkerweb-${{ inputs.LINUX }}:latest
      # Generate package
      - name: Generate package
        if: startsWith(env.ARCH, 'arm') == false
        run: ./src/linux/package.sh ${{ inputs.LINUX }} ${{ env.LARCH }}
        env:
          LARCH: ${{ env.LARCH }}
      - name: Generate package (ARM)
        if: startsWith(env.ARCH, 'arm') == true
        run: |
          docker save local/bunkerweb-${{ inputs.LINUX }}:latest | ssh -C root@arm docker load
          scp ./src/linux/package.sh root@arm:/opt/package_${{ inputs.LINUX }}.sh
          ssh root@arm chmod +x /opt/package_${{ inputs.LINUX }}.sh
          ssh root@arm /opt/package_${{ inputs.LINUX }}.sh ${{ inputs.LINUX }} ${{ env.LARCH }} "$(cat src/VERSION | tr -d '\n')"
          scp -r root@arm:/root/package-${{ inputs.LINUX }} ./package-${{ inputs.LINUX }}
        env:
          LARCH: ${{ env.LARCH }}
      - uses: actions/upload-artifact@0b2256b8c012f0828dc542b3febcab082c67f72b # v4.3.4
        with:
          name: package-${{ inputs.LINUX }}-${{ env.LARCH }}
          path: package-${{ inputs.LINUX }}/*.${{ inputs.PACKAGE }}
      # Build test image
      - name: Extract metadata
        if: inputs.TEST == true
        id: meta
        uses: docker/metadata-action@8e5442c4ef9f78752691e2d8f8d19755c6f78e81 # v5.5.1
        with:
          images: ghcr.io/bunkerity/${{ inputs.LINUX }}-tests:${{ inputs.RELEASE }}
      - name: Build test image
        if: inputs.TEST == true
        uses: docker/build-push-action@1a162644f9a7e87d8f4b053101d1d9a712edc18c # v6.3.0
        with:
          context: .
          file: tests/linux/Dockerfile-${{ inputs.LINUX }}
          platforms: ${{ inputs.PLATFORMS }}
          push: true
          tags: ghcr.io/bunkerity/${{ inputs.LINUX }}-tests:${{ inputs.RELEASE }}
          labels: ${{ steps.meta.outputs.labels }}
          cache-from: type=gha,scope=${{ inputs.LINUX }}-${{ inputs.RELEASE }}-tests
          cache-to: type=gha,scope=${{ inputs.LINUX }}-${{ inputs.RELEASE }}-tests,mode=min<|MERGE_RESOLUTION|>--- conflicted
+++ resolved
@@ -96,13 +96,8 @@
           password: ${{ secrets.GITHUB_TOKEN }}
       # Build testing package image
       - name: Build package image
-<<<<<<< HEAD
         if: inputs.RELEASE == 'testing' || inputs.RELEASE == 'dev' || inputs.RELEASE == 'ui' || inputs.RELEASE == '1.6'
-        uses: docker/build-push-action@15560696de535e4014efeff63c48f16952e52dd1 # v6.2.0
-=======
-        if: inputs.RELEASE == 'testing' || inputs.RELEASE == 'dev' || inputs.RELEASE == 'ui'
         uses: docker/build-push-action@1a162644f9a7e87d8f4b053101d1d9a712edc18c # v6.3.0
->>>>>>> cd4e9b8a
         with:
           context: .
           load: true
@@ -113,13 +108,8 @@
           cache-to: type=gha,scope=${{ inputs.LINUX }}-${{ inputs.RELEASE }},mode=min
       # Build non-testing package image
       - name: Build package image
-<<<<<<< HEAD
         if: inputs.RELEASE != 'testing' && inputs.RELEASE != 'dev' && inputs.RELEASE != 'ui' && inputs.RELEASE != '1.6'
-        uses: docker/build-push-action@15560696de535e4014efeff63c48f16952e52dd1 # v6.2.0
-=======
-        if: inputs.RELEASE != 'testing' && inputs.RELEASE != 'dev'
         uses: docker/build-push-action@1a162644f9a7e87d8f4b053101d1d9a712edc18c # v6.3.0
->>>>>>> cd4e9b8a
         with:
           context: .
           load: true
