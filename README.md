--- conflicted
+++ resolved
@@ -302,13 +302,7 @@
 - RHEL 8.9
 - RHEL 9.4
 
-<<<<<<< HEAD
-Repositories of Linux packages for BunkerWeb are available on [PackageCloud](https://packagecloud.io/bunkerity/bunkerweb), they provide a bash script to automatically add and trust the repository (but you can also follow the [manual installation](https://packagecloud.io/bunkerity/bunkerweb/install) instructions if you prefer).
-
-You will find more information in the [Linux section](https://docs.bunkerweb.io/1.6.0-beta/integrations/?utm_campaign=self&utm_source=github#linux) of the documentation.
-=======
 You will find more information in the [Linux section](https://docs.bunkerweb.io/1.5.9/integrations/?utm_campaign=self&utm_source=github#linux) of the documentation.
->>>>>>> cd4e9b8a
 
 ## Microsoft Azure
 
